--- conflicted
+++ resolved
@@ -1,11 +1,6 @@
 {
-<<<<<<< HEAD
-    "name": "@camberi/firecms",
-    "version": "1.0.2",
-=======
     "name": "firecms-parent",
     "private": true,
->>>>>>> 584e4d22
     "description": "Awesome Firebase/Firestore-based headless open-source CMS",
     "author": "camberi",
     "homepage": "https://firecms.co",
