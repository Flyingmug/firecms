<<<<<<< HEAD
## [3.0.0-beta.3] - 2024-02-21

- Fix for importing data in subcollections.
- Code reordering.
- Removed minification. Changed EntityReference type checks.
- Editor image upload updates.
- Cosmetic.
- Moved tailwind.config.js editor plugin.
- Removed callbacks in side navigation views, prevents bug.
- PRO template fix.
- PRO Login view cleanup.

## [3.0.0-beta.2] - 2024-02-21

- Added Formex package to handle forms across the platform. Formex is an in-house
  form management library with a similar API to Formik, but with better performance,
  and much more lightweight.
- Enhanced onboarding process for new users.
- Fixed data import issues for new collections.
- Tweaked SaaS onboarding for better user experience.
- Implemented regexp validation for input fields.
- Improved login error feedback.
- Extracted navigation controller for better manageability.
- Updated styles for consistency.
- Updated Vite and dependencies for performance and security.
- Refactored user and role forms to use Formex.
- Fixed table header forms and collection editor issues.
- Addressed incorrect JSON import problems.
- Removed Formik, enhancing form management with Formex.
- Made minor HTML nesting and debounce fixes.
- Fixed array container menu and multiline input bugs.
- Migrated Tailwind configuration to lib for easier management.
- Adjusted Sentry configuration for error reporting.
- Fix for subcollections edit view showing empty.
- Fixes for block and group properties in editor saving multiple entries when editing an existing sub property.

## [3.0.0-beta.1] - 2024-02-01

The first beta release of FireCMS v3.0.0.
Check all the new features and improvements in the [documentation](./docs/what_is_new_v3)
and the [migration guide](./docs/migrating_from_v2).

## [2.2.0] - 2023-11-09

=======
## [2.2.0] - 2023-11-07

### Changed
>>>>>>> 97414ff2
- Fix for missing subcollection links.
- New email and password login flow
- Removed add button in collection group
- Export fixes
- Fix for collections search
<<<<<<< HEAD
=======

## [2.1.0] - 2023-09-12
>>>>>>> 97414ff2

## [2.1.0] - 2023-09-12

- [BREAKING] The logic to verify valid filter combinations has been moved to the `DataSource` interface.
  This improves the ability to customize the data source and allows for more complex filters.
  This change will only affect you if you have implemented a custom data source. You will need to
  add a `isFilterCombinationValid` method to your data source.
- [BREAKING] The prop `filterCombinations` has been removed from the `EntityCollection` component.
  This is now handled by the data source. If you need to allow multiple filters, you can use the
  new `FireStoreIndexesBuilder` callback. Check
  the [documentation](https://firecms.co/docs/collections/multiple_filters)
  for more information.
- You can now use nested `spreadChildren` in map properties, allowing to show arbitrary
  nested structures as single columns in the collection view.
- The collection count value is now updated with filters applied.
- Fix for csv export not working when underlying data is invalid.
- Fix for bug of collection search returning a single result.
- Fix for reference fields breaking with incorrect values.

## [2.0.5] - 2023-07-11

- Default value for string properties is now `null` instead of `""`.
- Fix for changing text search controller not updating as a dependency.
- Fix for setting a unique field using a reference, which was
  generating an invalid query in Firestore.

## [2.0.4] - 2023-06-15

- Fix for `forceFilter` not being applied correctly in reference views.
- Fix for nullable enum validation config.

## [2.0.3] - 2023-06-15

- Fix for form resetting values when saving.

## [2.0.2] - 2023-06-14

- Replaced `flexsearch` with `js-search`. Their imports are too messed up.
- Fix for form assigning wrong ids
-

## [2.0.1] - 2023-06-12

- Fix for block entries not generating the correct default value when adding a new entry. This was causing
  a bug when the child property is an array, like in the blog example.
- Added the `formAutoSave` to collections. This removes the buttons from the form and automatically saves
  the entity when there are changes or the user leaves the form.
- You can now access the `formContext` from collection views, allowing you to access the current entity
  being edited, modify values and `save`.

## [2.0.0] - 2023-06-07

- You can use a callback to define the default view of an entity now.
- Fix when opening entities from a custom view, that also uses subcollections.

## [2.0.0-rc.2] - 2023-06-05

- `@mui/x-date-pickers` dependency reverted to `^5.0.0`
- Assigned default values to every property now, based on the property type.
  e.g. boolean properties will have a default value of `false`, maps to `{}`,
  and most other properties to `null`.
- Removed empty space for hidden properties in the entity side dialog.

## [2.0.0-rc.1] - 2023-05-31

- Added arbitrary key-value fields with the prop `keyValue` in map properties
- `@mui/x-date-pickers` dependency updated (you may need to bump your version
  to 6.5.0)
- Some enhancements to the `EntityCollectionTable` component, referring to
  values being updated in the background. Also correct debouncing for
  table fields.

## [2.0.0-beta.7] - 2023-05-23

- Added support for collection groups
- [BREAKING] The `countEntities` function in the data source now takes an
  object instead of a string as parameter. This will only affect you if you
  have built a custom component using that function.
- Added string url previews to fields
- Fix for geopoints not being serialized correctly when saving.

## [2.0.0-beta.6] - 2023-05-11

- Fix for Typescript types not being exported correctly and giving errors
  when using the library with the quickstart.
- Fix for error messages not showing up correctly in new text inputs.
- Fix for flexsearch import causing crash using webpack

## [2.0.0-beta.5] - 2023-04-28

- Updated fields Look and Feel. Text fields are now custom, not the ones
  provided by Material UI. This allows for more customization, less code, and
  better performance.
- Fixed login view not centered
- Fixed popup field selection and drag and drop bug
- Fix for skip login field
- HTML now rendered correctly in markdown previews
- Fix for `read` permission not being applied correctly.
- Fix for not centered empty view state in collections

## [2.0.0-beta.4] - 2023-03-30

- Fixed table header bug
- Added search bar in home page
- Added favourites and recent collections view in home page.
- Fix for some deeply nested property builders in arrays
- Added `autoOpenDrawer` prop, allowing to open the drawer automatically when
  hovering the menu.
- Allow choosing which custom view or subcollection is opened by default,
  with the `defaultSelectedView` prop. Thanks to @SeeringPhil for the PR!
- Renamed `builder` to `Builder` in collection custom views for consistency.

## [2.0.0-beta.3] - 2023-03-21

- Fixed bug regarding custom selection controllers.
- Fix for default value not being set in array properties.
- Enabled Firebase App Check. Thanks to @sengerts for the PR!
- Added copy function to array views. Thanks to @guustmc for the PR!
- The entity side dialog is now wider by default.
- Small improvements to block properties. Now the first type is selected by
  default.
- Fixed additional ordering added when multiple filter applied, which created a
  bug.
  Thanks to @juanleondev for the PR!
- Renamed `ReferenceSelectionView` to `ReferenceSelectionInner`
- Added reference filters
- Fixed delay of table update when deleting an entity
- You can now change the value of any property within a custom field.

## [2.0.0-beta.2] - 2023-01-30

- Fixed bug where collection actions were getting their internal state reset.
- Improved preview of files that are not images, videos, or audio files.
- Form optimizations
- Fix for reference dialog not clearing selection
- Fix for multiple error snackbar, when there is an error uploading a file.
- Fix for missing highlight when closing side dialog.
- Fix for delayed data update when changing filters.
- Internal refactoring of the `EntityCollectionTable` component.
- [BREAKING] In the component `EntityCollectionTable`, the prop `ActionsBuilder`
  has been replaced with `actions`.

## [2.0.0-beta.1] - 2023-01-18

This is the first beta release of FireCMS v2.0.0.
While still in beta, we consider this version stable enough to be used in
production.

> All changes related to V2 alpha are currently bundled in these documents:
> - [What's new in version 2.0.0](https://firecms.co/docs/new_in_v2)
> - [Migration guide from version 1.x to 2.0.0](https://firecms.co/docs/migrating_from_v1)

> The changelog for 1.0.0 versions and previous versions can be
> found [here](https://firecms.co/docs/1.0.0/changelog)<|MERGE_RESOLUTION|>--- conflicted
+++ resolved
@@ -1,74 +1,23 @@
-<<<<<<< HEAD
-## [3.0.0-beta.3] - 2024-02-21
-
-- Fix for importing data in subcollections.
-- Code reordering.
-- Removed minification. Changed EntityReference type checks.
-- Editor image upload updates.
-- Cosmetic.
-- Moved tailwind.config.js editor plugin.
-- Removed callbacks in side navigation views, prevents bug.
-- PRO template fix.
-- PRO Login view cleanup.
-
-## [3.0.0-beta.2] - 2024-02-21
-
-- Added Formex package to handle forms across the platform. Formex is an in-house
-  form management library with a similar API to Formik, but with better performance,
-  and much more lightweight.
-- Enhanced onboarding process for new users.
-- Fixed data import issues for new collections.
-- Tweaked SaaS onboarding for better user experience.
-- Implemented regexp validation for input fields.
-- Improved login error feedback.
-- Extracted navigation controller for better manageability.
-- Updated styles for consistency.
-- Updated Vite and dependencies for performance and security.
-- Refactored user and role forms to use Formex.
-- Fixed table header forms and collection editor issues.
-- Addressed incorrect JSON import problems.
-- Removed Formik, enhancing form management with Formex.
-- Made minor HTML nesting and debounce fixes.
-- Fixed array container menu and multiline input bugs.
-- Migrated Tailwind configuration to lib for easier management.
-- Adjusted Sentry configuration for error reporting.
-- Fix for subcollections edit view showing empty.
-- Fixes for block and group properties in editor saving multiple entries when editing an existing sub property.
-
-## [3.0.0-beta.1] - 2024-02-01
-
-The first beta release of FireCMS v3.0.0.
-Check all the new features and improvements in the [documentation](./docs/what_is_new_v3)
-and the [migration guide](./docs/migrating_from_v2).
-
-## [2.2.0] - 2023-11-09
-
-=======
 ## [2.2.0] - 2023-11-07
 
 ### Changed
->>>>>>> 97414ff2
 - Fix for missing subcollection links.
 - New email and password login flow
 - Removed add button in collection group
 - Export fixes
 - Fix for collections search
-<<<<<<< HEAD
-=======
-
-## [2.1.0] - 2023-09-12
->>>>>>> 97414ff2
 
 ## [2.1.0] - 2023-09-12
 
+### Changed
+
 - [BREAKING] The logic to verify valid filter combinations has been moved to the `DataSource` interface.
   This improves the ability to customize the data source and allows for more complex filters.
-  This change will only affect you if you have implemented a custom data source. You will need to
+  This change will only affect you if you have implemented a custom data source. You will need to 
   add a `isFilterCombinationValid` method to your data source.
 - [BREAKING] The prop `filterCombinations` has been removed from the `EntityCollection` component.
   This is now handled by the data source. If you need to allow multiple filters, you can use the
-  new `FireStoreIndexesBuilder` callback. Check
-  the [documentation](https://firecms.co/docs/collections/multiple_filters)
+  new `FireStoreIndexesBuilder` callback. Check the [documentation](https://firecms.co/docs/collections/multiple_filters)
   for more information.
 - You can now use nested `spreadChildren` in map properties, allowing to show arbitrary
   nested structures as single columns in the collection view.
@@ -79,6 +28,8 @@
 
 ## [2.0.5] - 2023-07-11
 
+### Changed
+
 - Default value for string properties is now `null` instead of `""`.
 - Fix for changing text search controller not updating as a dependency.
 - Fix for setting a unique field using a reference, which was
@@ -86,20 +37,28 @@
 
 ## [2.0.4] - 2023-06-15
 
+### Changed
+
 - Fix for `forceFilter` not being applied correctly in reference views.
 - Fix for nullable enum validation config.
 
 ## [2.0.3] - 2023-06-15
 
+### Changed
+
 - Fix for form resetting values when saving.
 
 ## [2.0.2] - 2023-06-14
+
+### Changed
 
 - Replaced `flexsearch` with `js-search`. Their imports are too messed up.
 - Fix for form assigning wrong ids
 -
 
 ## [2.0.1] - 2023-06-12
+
+### Changed
 
 - Fix for block entries not generating the correct default value when adding a new entry. This was causing
   a bug when the child property is an array, like in the blog example.
@@ -110,10 +69,14 @@
 
 ## [2.0.0] - 2023-06-07
 
+### Changed
+
 - You can use a callback to define the default view of an entity now.
 - Fix when opening entities from a custom view, that also uses subcollections.
 
 ## [2.0.0-rc.2] - 2023-06-05
+
+### Changed
 
 - `@mui/x-date-pickers` dependency reverted to `^5.0.0`
 - Assigned default values to every property now, based on the property type.
@@ -122,6 +85,8 @@
 - Removed empty space for hidden properties in the entity side dialog.
 
 ## [2.0.0-rc.1] - 2023-05-31
+
+### Changed
 
 - Added arbitrary key-value fields with the prop `keyValue` in map properties
 - `@mui/x-date-pickers` dependency updated (you may need to bump your version
@@ -132,8 +97,10 @@
 
 ## [2.0.0-beta.7] - 2023-05-23
 
+### Changed
+
 - Added support for collection groups
-- [BREAKING] The `countEntities` function in the data source now takes an
+- [BREAKING] The `countEntities` function in the data source not takes an
   object instead of a string as parameter. This will only affect you if you
   have built a custom component using that function.
 - Added string url previews to fields
@@ -141,12 +108,16 @@
 
 ## [2.0.0-beta.6] - 2023-05-11
 
+### Changed
+
 - Fix for Typescript types not being exported correctly and giving errors
   when using the library with the quickstart.
 - Fix for error messages not showing up correctly in new text inputs.
 - Fix for flexsearch import causing crash using webpack
 
 ## [2.0.0-beta.5] - 2023-04-28
+
+### Changed
 
 - Updated fields Look and Feel. Text fields are now custom, not the ones
   provided by Material UI. This allows for more customization, less code, and
@@ -160,6 +131,8 @@
 
 ## [2.0.0-beta.4] - 2023-03-30
 
+### Changed
+
 - Fixed table header bug
 - Added search bar in home page
 - Added favourites and recent collections view in home page.
@@ -171,6 +144,8 @@
 - Renamed `builder` to `Builder` in collection custom views for consistency.
 
 ## [2.0.0-beta.3] - 2023-03-21
+
+### Changed
 
 - Fixed bug regarding custom selection controllers.
 - Fix for default value not being set in array properties.
@@ -188,6 +163,8 @@
 - You can now change the value of any property within a custom field.
 
 ## [2.0.0-beta.2] - 2023-01-30
+
+### Changed
 
 - Fixed bug where collection actions were getting their internal state reset.
 - Improved preview of files that are not images, videos, or audio files.
