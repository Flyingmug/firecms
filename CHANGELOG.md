## [1.0.0-rc.5] - 2022-05-10

### Changed

- Fix for entity collections in read-only mode showing incorrect resolved 
properties
<<<<<<< HEAD
=======
- Fix for filter combinations bug

### Added
- Enabled phone authentication
- Added max size validation for file uploads
>>>>>>> 4873a130
 
## [1.0.0-rc.5] - 2022-04-11

### Changed

- Fix for draggable bug in arrays with duplicated values.
- Reversed icons in header tables. Also, now the initial sort option is "asc"
as it is typical in most apps.
- Fix for cursor jumping to the end of an inline text field
 
## [1.0.0-rc.4] - 2022-03-14

### Changed

- Added `LoginViewProps` to `FirebaseCMSApp`. You can use it to customise
the login flow, using the `disableSignupScreen` prop to prevent users from
creating accounts in `password` mode. And to display a `NoUserComponent`
when the user logging in `password` mode is not found 
- Fix for hidden CMS views bug.
- Fix for array select filters
- Fixed inline date popups
- Fix for not editable tables not updating on data changes

## [1.0.0-rc.3] - 2022-03-01

### Changed

- Fixed edge case of references in arrays not being resolved properly with 
  property builders. Thanks, Paul Aranzamendez!

## [1.0.0-rc.2] - 2022-02-08

### Changed

- Fix for Portal import bug related to mui 5.4 version.
- Allowing `optional` custom ids
- Small cosmetic updates


## [1.0.0-rc.1] - 2022-01-23

### Changed

- Fix for "heap limit Allocation failed" error


## [1.0.0-beta11] - 2022-01-22

### Changed

- Fix for array components losing focus
- Added custom `regexMessage` for displaying when there is a string `regex` 
validation error.
- Property builders now include the `previousValues` prop, in case you need to 
compare the updates with the original values (only in the form view and the
popup view in the collection).
- Changed page not found error message.

 
## [1.0.0-beta10] - 2022-01-11

### Changed

- Drag and drop implementation replaced for `react-beautiful-dnd`, for simpler 
code and better performance.
- Fix callbacks to open side panel, (by Kyle Fang)
- Fix for latest version of `react-router` types
- General dependencies update
- Many internal React eslint warning fixes


## [1.0.0-beta9] - 2021-12-17

### Added

- Optional `dependencies` prop in `AdditionalColumnDelegate` so that additional
  columns are always up-to-date when they depend on another entity property.
  Just pass an array of property keys

### Changed

- Many performance enhancements, related to avoiding re-renders, especially in
  the entity collection view table cells.
- Fix for popup form field in the collection view, not displaying the correct
  field in some occasions.

## [1.0.0-beta8] - 2021-12-13

### Added

- Fix for side dialog not opening when creating a new entity
- Performance tweaks

### Changed

- `useSchemaRegistry` has been removed and all it's functionality has been
  merged into `useNavigationContext`

## [1.0.0-beta7] - 2021-12-11

### Added

- Not found page when reaching a non-existing route.
- Indicator for selected page in navigation drawer
- Some performance enhancements

### Changed

- Fix for missing `index.js` export in version beta6
- Internal rework for persisting user configuration, like collection sizes or
  column widths.

## [1.0.0-beta6] - 2021-12-06

### Added

- New custom login screen that replaces FirebaseUi.
- Replaced `react-csv` with custom CSV implementation
- The previous changes were blocking SSR and build tools such as Vite, but more
  testing is needed.
- New type added `EntitySchemaResolver`, used mostly internally for resolving
  entity schemas (that means computing the property builders and transforming
  them to a `ResolvedEntitySchema`)

### Changed

- Fix for collections not refreshing correctly
- [BREAKING] `schemaResolver` at the `FireCMS` level has been renamed to
  `schemaOverrideHandler`.

## [1.0.0-beta5] - 2021-11-22

### Added

- `snackbarController` added to `FireCMSContext` so it can be used in callbacks.
- `width` parameter added to `SideEntityController`'s `open` function, so you
  can select the width of the side view.
- The user selection regarding dark mode is now persisted in local storage
  (if different from the system selection)

### Changed

- Fix for data not being refreshed correctly in collections.

## [1.0.0-beta4] - 2021-11-14

### Added

- Added additional props to `NavigationBuilder` and `Authenticator`, including
  `dataSource` and `storageSource`. These are useful if you need to fetch some
  data from your datasource (such as if you want to check if a logged user has
  an entry in Firestore) and apply the corresponding permissions or navigation.
- Added `SelectionController` to `EntityCollectionView`. You can use
  `useSelectionController` and pass it your custom `EntityCollectionView`
  if you want to control the selected entities. If you are
  using `FirebaseCMSApp` as an entry point, you can define your
  `Autheticator` as:
```tsx
import { User as FirebaseUser } from "firebase/auth";
const myAuthenticator: Authenticator<FirebaseUser> = async ({
                                                                user,
                                                                authController
                                                            }) => {
    console.log("Allowing access to", user?.email);
    // ...
    return true;
};
```
- Implemented dark mode for markdown fields
- Column sizes and collections tables are now persisted in local storage

### Changed

- The `User` types have been replaced by generics all through the app. Types
  like `AuthController` or `NavigationBuilder` now have a generic argument that
  allows to define the user type. In the case of
- Internal work around to prevent collections going back to the start due to
  Firestore returning incomplete collection data.
- [BREAKING] `useCollectionFetch` now uses `sortBy` in the format
  `[Extract<keyof M, string>, "asc" | "desc"]` for consistency
- [BREAKING] `extraActions` in `EntityCollection` now
  receives `selectionController`  instead of `selectedEntities`.
- Fix for filters in tables including `enumValues`

## [1.0.0-beta3] - 2021-11-07

### Changed

- `EntityCollectionTable` has been renamed to `EntityCollectionView`
- Reference visual fix
  [144](https://github.com/Camberi/firecms/issues/144)
- Removed `entityId` to `PropertyBuilder` when copying an entity
  [145](https://github.com/Camberi/firecms/issues/145)
- Fix and reimplemented navigation blocking behaviour
  [146](https://github.com/Camberi/firecms/issues/146)
- Hiding correctly `hidden` properties if they are in a `MapProperty

### Added

- New `Table` component used internally by `CollectionTable`. `Table` is not
  coupled with our entities and collections models and can be used as a single
  component. It includes generic sorting and filtering capabilities.

## [1.0.0-beta2] - 2021-10-07

### Changed

- When copying an entity the permission used is `create` now, instead of `edit`.
- Fix for entities not being saved when new or copy was clicked
- Fix for multiple delete keeping old state.
- Fix multiple form styles.
- Fix for array of number enums.

### Added

Added `hidden` configuration to disabled fields:

```tsx
buildProperty({
    dataType: "string",
    title: "Hidden field",
    disabled: {
        hidden: true
    }
})
```

## [1.0.0-beta1] - 2021-10-01

Many **breaking changes** in this version unfortunately, but it's for the
better!
We have done a lot of internal refactorings with the primary goal of making
internal and external APIs more predictable and consistent.

You can find a list of all the changes and help
in [Migrating from alpha versions](https://firecms.co/docs/migrating_from_alpha_versions)

## [0.50.0] - 2021-08-15

### Changed

- Added post process to storage metadata. @zhigang1992 thanks!
- Disabling add button on disabled array properties

## [0.49.1] - 2021-08-15

### Changed

- Fix for broken custom entity views and new entities.

## [0.49.0] - 2021-08-13

### Changed

[BREAKING] Big types refactor. **This only affects you if you use Typescript.**

All the key signatures affecting schemas (`EntitySchema` and related) have
changed from `EntitySchema<Key extends string = string>`
to `EntitySchema<M>` where `M` is simply your model, though you can omit it.

You are now encouraged to define your model like:

```tsx
type Product = {
    name: string;
    price: number;
}
const productSchema = buildSchema<Product>({
    // ...
    properties: {
        name: {
            dataType: "string",
            // ...
        },
        // ...
    }
    // ...
});
```

If you would still like to use inferred types from schemas using something like
`typeof productSchema`, you can still do it if you wrap it in a new type
`InferSchemaType`, but this is not encouraged. In the previous
example `InferSchemaType<typeOf productSchema>` is the same type as `Product`.

Related changes:

- Wherever you had defined your own schema, using `buildSchema()`
  and where using that as a type parameter, it can be changed to the defined
  type or just removed.
- `buildSchemaFrom` has been deleted since now it's identical to `buildSchema`

If you need more info: https://firecms.co/blog/types_refactor

## [0.48.0] - 2021-08-13

### Changed

- Fix for changes in forms not updating correctly when a real time update
  happened in Firestore
- Fix for popup view position
- Fix for popup view validating only the corresponding cell and not the whole
  property, which was provoking unfixable saving errors.

## [0.47.0] - 2021-08-10

### Changed

- [BREAKING] `EntityCustomViewBuilder` has been renamed to `EntityCustomView`
- Big form performance enhancements
- Fixes related to `oneOf` array properties.
- Fixed missing permission error in cell
- Added `collectionPath` to `PropertyBuilder`

## [0.46.0] - 2021-08-02

### Added

- `collectionPath` and `context` to `ExtraActionsParams`
- Green border indicator on collection tables to indicate that the value was
  saved successfully in Firestore.

## [0.45.0] - 2021-07-19

### Added

- New `oneOf` field in `ArrayProperty`. This new configuration allows the user
  to build complex array of objects structures, where the object is determined
  by a discriminator or `type` field and stored in the `value` field (both those
  fields are customizable). You can se an example of this in the content
  of [blog entries in the demo](https://demo.firecms.co/c/blog)
- You can now add custom views to your entity schemas, that get rendered next to
  the entity form. You can use these views for anything you need, such as
  rendering a custom form, building a dashboard or displaying a post preview.
- The `collectionPath` and app `context` props have been added
  to `PermissionBuilder` so you can get better info of the context of an entity.

### Changed

- Subcollection views and new schema custom views are now displayed side by side
  when you open the tabs in the side view (useful for better context switching)
- The markdown component has been replaced by a better one.
- Many bugfixes in the form popup view and enhanced behaviour. You can now keep
  a popup open and continue editing other fields. The popup doesn't close
  automatically now when you click on a different cell.

## [0.44.0] - 2021-07-19

### Changed

- [BREAKING] renamed `useAuthContext` to `useAuthController`
- Including `authController` in `PermissionBuilder` so you can access additional
  data for a user.
- Improved sample code and quickstart to include custom user logic

## [0.43.0] - 2021-07-06

### Changed

- Filtering in collections has been changed from a single dropdown to dropdowns
  in each column header.
- Added Timestamp filters
- `filterableProperties` has no longer effect since every field is filterable
  now and will be removed in the future.

### Added

- `indexes` property where you can specify the indexes in your Firestore
  configuration. That allows to filter/sort by multiple properties.

## [0.42.0] - 2021-06-22

### Changed

- Big internal refactor to have a better modularised code, also to generate
  better docs
- [BREAKING] EntityCollectionView (previously renamed to EntityCollection)
  has been removed. Simply rename to EntityCollection

## [0.41.1] - 2021-06-22

### Changed

- Fix for export component that was fetching the complete collections on mount.
  Now opening the CMS does not trigger excessive reads by default.

## [0.41.0] - 2021-06-19

### Changed

- Internal type fixes.
- [BREAKING] `ArrayProperty` first generic type changed from T to T[]
- [BREAKING] `CMSFormField` component (used for generating custom fields)
  has been replaced by a function called `buildPropertyField` that takes the
  same props
- Fix for jumping search bar while loading

## [0.40.0] - 2021-06-06

### Changed

- [BREAKING] Change EntityStatus from JS enum to TS type. This only affects you
  if you are using a save callback.
- [BREAKING] AlgoliaTextSearchDelegate is now a function instead of a class. You
  instantiate it the same, just remove the new keyword

## [0.39.1] - 2021-05-23

### Added

- Added `extra` and `setExtra` fields in `authController` to store custom user
  data.

### Changed

- Fix for home page
- Minor layout updates
- Removed `authResult` from auth context since it was actually useless and
  confusing

## [0.39.0] - 2021-05-13

### Added

- Allowing adding customized columns to CSV exports
- Added builder
- Allowing changing pagination size
- Allowing multiple paths per CMSView and `hideFromNavigation` flag added

### Changed

- [BREAKING] Material dependencies have been moved to `peerDependencies`
  If your build breaks, simply add these dependencies to your project:

```
"@mui/material": "^4.11.4",
"@mui/icons-material": "^4.11.2",
"@mui/lab": "^4.0.0-alpha.58",
"@material-ui/pickers": "^3.3.10",
```

## [0.38.2] - 2021-05-05

### Changed

- Custom id values are now trimmed
- Fix for entity actions dropdown
- Fix for being able to use side entity dialogs without having a rendered main
  view
- [BREAKING] If you are using provider and main view, you need to move the theme
  related fields from the main view to the provider (colors and fonts)

## [0.38.1] - 2021-05-03

### Changed

- Fix for unique in array validation and null values

## [0.38.0] - 2021-05-03

### Added

- New `uniqueInArray` validation prop. If you set it to `true`, the user will
  only be allowed to have the value of that property once in the parent
  `ArrayProperty`. It works on direct children properties or on first level
  children of a `MapProperty` (if set as the `.of` property of
  the `ArrayProperty`)

### Changed

- Fix for dates in new documents, being set to the current time
- The popup form field in the table now has a save button instead of saving
  automatically.

## [0.37.0] - 2021-04-29

### Changed

- Mono typeface import css has been removed from the core library and needs to
  be imported in every implementation now, like the Rubik typeface. Examples and
  Readme updated. Useful for SSR.
- Enhanced feedback for references configuration errors, no longer crashing the
  app.
- Changed double click behaviour in collections table to open the inline editor,
  replaced by a triple click. You can double click to select the content of the
  cell.

## [0.36.1] - 2021-04-29

### Changed

- Fix for navigation loading bug using NavigationBuilder

## [0.36.0] - 2021-04-29

### Changed

- `CMSApp` has been split internally into 3 components:
    - `CMSApp` which now is only in charge of initialising Firebase
    - `CMSAppProvider` which is in charge of providing all the contexts used by
      the CMS hooks.
    - `CMSMainView` which includes the views of the app including login screen
      and main collection and entity components. You can see an
      example [here](https://github.com/Camberi/firecms/blob/master/example/src/CustomCMSApp.tsx)
- Fix for a bug when saving entities.
- [BREAKING] `AuthContextController` has been renamed to `AuthController`

## [0.35.0] - 2021-04-26

### Added

- Added `useNavigationFrom` hook and `getNavigationFrom`
- Added `context` to save and delete callbacks, so you can
  access `getNavigationFrom`
  from within them.
- `NavigationBuilder` now supports returning a promise with the navigation
  result, useful if you need to check permissions based on the logged user.

### Changed

- [BREAKING] `SchemaSidePanelProps` has been renamed to `SchemaConfig` used in
  the `schemaResolver` prop.
- [BREAKING] `useAppConfigContext` has been renamed to `useCMSAppContext`

## [0.34.1] - 2021-04-07

### Changed

- Fix for broken collection detail buttons

## [0.34.0] - 2021-04-07

### Added

- Added unique fields validation
- Internal refactor of CollectionTable.tsx to improve its reusability

## [0.33.0] - 2021-03-30

### Added

- Added example shaped array custom fields in the `example` folder

### Changed

- Adaptations to make it easier to implement custom fields and use the internal
  CMS fields bound to properties.
- [BREAKING] `fieldProps` in the property fields configuration has been renamed
  to `customProps`
- [BREAKING] `customPreview` in the property fields configuration has been
  renamed to `preview`
- You don't need to specify an `of` props in array properties or a `properties`
  prop in map properties, if you specify a custom field

## [0.32.0] - 2021-03-30

### Added

- Allowing customizing enum chip colors. You can now specify the color key to
  the `EnumValueConfig`. You can also pass a `Map` instead of a plain object if
  you need to ensure the order of the elements.

### Changed

- Fix for Firebase peer dependency.
- [BREAKING] `EnumValues` is no longer generic.

## [0.31.0] - 2021-03-26

### Added

- Added callback for selecting file name when uploading files to an entity.

## [0.30.0] - 2021-03-16

### Added

- Improved permissions system. You can now set `create`, `edit` or `delete`
  permissions in the collection config. Those permissions can be set on a per
  user basis, using a builder.
- In the same way, you can now change the main navigation based on the logged
  user.

### Changed

- The `navigation` prop in `CMSApp` now can take an object where you define your
  collections like until now, but also the custom views that were found in the
  root level.
- [BREAKING] `AdditionalView` is now called `CMSView`
- [BREAKING] `customViews` in the main`CMSAppProps` has been moved under the new
  navigation object.
- [BREAKING] `deleteEnabled` and `editEnabled` have been removed from
  collections in favor of new `permissions` object.

## [0.29.0] - 2021-03-12

### Added

- Home page and possibility to add descriptions to collections using Markdown
- Allowing overriding locale (only used for changing date formats for now)
- Allowing customizing date formats with the parameter `dateTimeFormat`

## [0.28.2] - 2021-03-04

### Changed

- Fix for https://github.com/Camberi/firecms/issues/59
  (Algolia missing properties)
- Added ids to export

## [0.28.1] - 2021-03-05

### Changed

- Bigger drawer.
- Fix for schema resolving issue.
- Fix for react-router routes, they need to be exact now

## [0.28.0] - 2021-03-02

### Added

- Added export function in collection views, enabled by default but can be
  disabled.

### Changed

- Enhanced table performance by reducing the number of divs

## [0.27.0] - 2021-02-22

### Added

- Added `clearMissingValues` to map property config, allowing missing properties
  from field values to be deleted from Firestore.
- Added assigned size to custom previews.

## [0.26.2] - 2021-02-22

### Added

- MUI `disableEnforceFocus` is now enabled for entity dialogs

### Changed

- Enhanced disabled fields in table mode

## [0.26.1] - 2021-02-20

### Added

- Changed behavior of custom fields in table mode

## [0.26.0] - 2021-02-18

### Added

- You can now change entity properties on the fly, allowing for conditional
  fields, by using a builder that receives the current values.

### Changed

- The `disabled` flag has changed behavior. It now renders the corresponding
  field as disabled, instead of a preview. You can use the new flag `readOnly`
  to preserve the previous state
- Fix for empty strings on hooks and default values were causing a crash.
- Fix for additional column keys when defining collections.
- [BREAKING] `CMSFieldProps` is now called `FieldProps`
- [BREAKING] `FormFieldProps` is now called `CMSFormFieldProps`
- [BREAKING] `createFormField` is no longer passed as an argument
  in `CMSFieldProps`
  and it has been replaced with a `CMSFormField`, that is a React component that
  takes the same props. You most probably don't need this unless you are
  building nested custom fields.

## [0.25.2] - 2021-02-14

### Changed

- Fixed bug when switching subcollections in entity view.
- Fix for drag and drop arrays

## [0.25.1] - 2021-02-14

### Added

- `schemaResolver` props in the CMSApp level that allows overriding schemas and
  configs in the side dialog panels

## [0.25.0] - 2021-02-10

### Added

- `useSideEntityController` hook, allows to open the side dialog
  programmatically and override the entity schemas.
- New custom field for **arrays of references**, in form and table mode
- `initialSort` to collections views.

### Changed

- Removed full size entity view, in favor of side lateral menu. Also when typing
  directly URLs pointing to entities.
- Fix for form validation of untouched new entities.

## [0.24.0] - 2021-01-26

### Added

- Implemented FirebaseUi to allow for all possible Firebase login types.
- Added a `context` object in the `CMSFieldProps` that allows developers to
  access the context of the form, such as other field values. This is useful for
  creating conditional fields.
- Fix for buttons in rows of tables with no inline editing.

### Changed

- [BREAKING] The developer defined props in custom fields can be accessed now
  under the `customProps` property, instead of directly.

## [0.23.0] - 2021-01-23

### Added

- Users are able to select entities now
- Developers can now define custom actions in the collections, using a builder.
- Possibility to copy existing entities
- Two internal contexts are now exposed in the library: `useSnackbarController`
  and `useAuthContext`. More details in the README file
- Thanks to @faizaand and @Snivik for the PRs!

## [0.22.0] - 2021-01-02

### Added

- `onFirebaseInit` callback on the CMSApp called after Firebase initialisation.
  Useful for using the local emulator.

### Changed

- Fixed initial values bug when creating new entities and validation.
- Added `showError` prop to CMSFieldProps

## [0.21.2] - 2020-12-30

### Changed

- Fixed click behaviour of tables when inline editing is disabled.
- More consistent map property previews

## [0.21.1] - 2020-12-29

### Changed

- Table performance improvements

## [0.21.0] - 2020-12-28

### Added

- Inline editing of tables. Tables are now editable by default. There are two
  new parameters you can set in entity collection views.
    - `editEnabled` defaults to true. If false, the users will not be able to
      edit or create new entities.
    - `inlineEditing` defaults to true. If false, the users can still edit the
      content, but the inline editing is disabled. The side panel is still
      enabled.

### Changed

- [BREAKING] The custom fields API has been refactored and simplified. The
  Formik props have been abstracted away and only the relevant fields are
  exposed. You can find the new
  props [here](https://github.com/Camberi/firecms/blob/master/src/form/form_props.tsx)
  an example of the new implementation
  [here](https://github.com/Camberi/firecms/blob/master/example/src/custom_field/CustomColorTextField.tsx)
- Fixed date autovalues generating modified form prompt, even if it wasn't

## [0.20.0] - 2020-12-15

### Changed

- Internal refactor of CMSApp.tsx and contexts.
- [BREAKING] String properties config multiline value can no longer take a
  number and only accepts boolean values. Numbers used to be used to indicate
  the number of rows but TextField now grow automatically based on the content.
- Refactor of PreviewComponent to display better error messages when values are
  of an unexpected type.
- Dependencies update and cleanup.

## [0.19.0] - 2020-12-03

### Changed

- Added grouping and breadcrumbs to additional views and redesign.

## [0.18.1] - 2020-12-02

### Changed

- Array of enums fix when the value coming from Firestore is not an array
- A cosmetic fix for enum chips.
- Added deleted entity on delete hook

## [0.18.0] - 2020-11-30

### Changed

- [BREAKING] The deletion hook has been moved from the collection view to the
  entity schema.

## [0.17.2] - 2020-11-26

### Changed

- Fixed error when saving new entities

## [0.17.1] - 2020-11-23

### Changed

- Minor side navigation fix

## [0.17.0] - 2020-11-23

### Added

- Side navigation now stacks subcollections

## [0.16.6] - 2020-11-21

### Changed

- Fix for bug that was causing values not mapped as properties not to be saved.
- Internal refactor of preview properties
- Changed API for saveEntity

## [0.16.5] - 2020-11-20

### Changed

- Fix for composite reference paths such as "sites/en/product" References
  pointing to collection with a composite path were failing to locate the proper
  collection

## [0.16.4] - 2020-11-17

### Added

- Reference fields now include the reference key
- You can now filter array properties

### Changed

- Fix for initializing values to null, was colliding with enum validation.
- If you specify both a firebase config and are running in Firebase hosting, the
  specified config has now priority over the one found in the environment.

## [0.16.3] - 2020-11-13

### Added

- Allowing grouping of main navigation entries

## [0.16.2] - 2020-11-12

### Added

- Drag and drop reordering for storage fields
- `group` field in root navigation entries allow to group items into
  subcategories.

### Changed

- Adaptive wider size to subcollections seen in the entity side menu, which
  allows for a better layout of the table.
- Collection cells fade out if overflowed, instead of allowing scrolling

## [0.16.0] - 2020-11-10

### Added

- Auto values for timestamps. You can now set the `autoValue` property to
  timestamps to update the date to the current one either `on_create` (only when
  the entity is created) or `on_update` (every time it is saved)
- Markdown field with preview for string properties. Set the flag `markdown` to
  true in the CMS field config.
- Drag and drop feature for default arrays, allowing reorder

### Changed

- Reference field do not need to provide a schema or filter or search delegate
  of the target collection. All these properties are inferred from the
  collection path and the corresponding collection view. So setting an absolute
  path such as
  `products` will look into that path and find the corresponding view.

## [0.15.0] - 2020-11-02

### Added

- The lateral menu now is open on close based on the main navigation and has
  specific urls.
- You can now add a custom view to the main AppBar

### Changed

- Clicking on an entity in a collection now opens a lateral menu with an
  editable form instead of a preview.

## [0.14.3] - 2020-10-30

### Added

- Dropdown in entity collections to change row height. Added `defaultSize` to
  config.

### Changed

- Removed `small` property in collections in favor of `defaultSize`.

## [0.14.2] - 2020-10-27

### Added

- `columnWidth` field in properties to indicate the width of columns

### Changed

- Fix for wrong subcollections url.

## [0.14.0] - 2020-10-25

### Added

- Lateral panel for having entities info in context
- Revamped collection table for allow infinite scrolling and enhanced
  performance

### Changed

- Big general redesign
- Changed the layout of forms to single column. Removed `forceFullWidth` flag in
  properties.
- Renamed `urlMediaType` to `url` in the string property configuration.

[here]: https://github.com/Camberi/firecms/blob/master/example/src/custom_field/CustomColorTextField.tsx<|MERGE_RESOLUTION|>--- conflicted
+++ resolved
@@ -4,14 +4,11 @@
 
 - Fix for entity collections in read-only mode showing incorrect resolved 
 properties
-<<<<<<< HEAD
-=======
 - Fix for filter combinations bug
 
 ### Added
 - Enabled phone authentication
 - Added max size validation for file uploads
->>>>>>> 4873a130
  
 ## [1.0.0-rc.5] - 2022-04-11
 
