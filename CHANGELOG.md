--- conflicted
+++ resolved
@@ -1,4 +1,3 @@
-<<<<<<< HEAD
 ## [2.0.0-alpha1] - 2021-12-13
 
 - Collections now use `schemaId` instead of pointing to a schema.
@@ -59,24 +58,20 @@
   you pass a React Component directly: `Actions`
 - `Permissions` is now called `EntityPermissions`, and same for the related types.
 
-
-## [1.0.0-rc.3] - 2022-02-28
-=======
 ## [1.0.0-rc.4] - 2022-03-14
 
 ### Changed
 
 - Added `LoginViewProps` to `FirebaseCMSApp`. You can use it to customise
-the login flow, using the `disableSignupScreen` prop to prevent users from
-creating accounts in `password` mode. And to display a `NoUserComponent`
-- when the user logging in `password` mode is not found 
+  the login flow, using the `disableSignupScreen` prop to prevent users from
+  creating accounts in `password` mode. And to display a `NoUserComponent`
+- when the user logging in `password` mode is not found
 - Fix for hidden CMS views bug.
 - Fix for array select filters
 - Fixed inline date popups
 - Fix for not editable tables not updating on data changes
 
-## [1.0.0-rc.3] - 2022-03-01
->>>>>>> c28c0ef6
+## [1.0.0-rc.3] - 2022-02-28
 
 ### Changed
 
