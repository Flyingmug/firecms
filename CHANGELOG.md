--- conflicted
+++ resolved
@@ -1,4 +1,4 @@
-<<<<<<< HEAD
+
 ## [2.0.0-alpha1] - 2021-12-13
 
 ### Collections
@@ -64,24 +64,20 @@
 - The `buildPropertyField` utility function has been replaced by a component
 called `PropertyFieldBinding`. The props have not changed. 
 - `CMSFormFieldProps` have been renamed to `PropertyFieldBindingProps`
-=======
+
 ## [1.0.0-rc.5] - 2022-05-10
 
 ### Changed
 
-- Fix for entity collections in read-only mode showing incorrect resolved 
-properties
+- Fix for entity collections in read-only mode showing incorrect resolved
+  properties
 - Fix for filter combinations bug
 
 ### Added
 - Enabled phone authentication
 - Added max size validation for file uploads
- 
+
 ## [1.0.0-rc.5] - 2022-04-11
-
-### Changed
->>>>>>> 01f2642b
-
 ## [1.0.0-rc.4] - 2022-03-14
 
 ### Changed
