import {
    CMSType,
    Entity,
    EntityReference,
    EntityStatus,
    EntityValues,
    Properties,
    PropertiesOrBuilders,
    Property,
    PropertyBuilder,
    PropertyOrBuilder,
    ResolvedProperties,
    ResolvedProperty
<<<<<<< HEAD
} from "../../types";
import { setDateToMidnight } from "./dates";
=======
} from "../../models";
>>>>>>> e7ff446a
import { DEFAULT_ONE_OF_TYPE, DEFAULT_ONE_OF_VALUE } from "./common";

export function isReadOnly(property: Property | ResolvedProperty): boolean {
    if (property.readOnly)
        return true;
    if (property.dataType === "date") {
        if (property.autoValue)
            return true;
    }
    if (property.dataType === "reference") {
        return !property.path;
    }
    return false;
}

export function isHidden(property: Property | ResolvedProperty): boolean {
    return typeof property.disabled === "object" && Boolean(property.disabled.hidden);
}

export function isPropertyBuilder<T extends CMSType, M extends Record<string, any>>(propertyOrBuilder?: PropertyOrBuilder<T, M> | Property<T> | ResolvedProperty<T>): propertyOrBuilder is PropertyBuilder<T, M> {
    return typeof propertyOrBuilder === "function";
}

export function getDefaultValuesFor<M extends Record<string, any>>(properties: PropertiesOrBuilders<M> | ResolvedProperties<M>): Partial<EntityValues<M>> {
    if (!properties) return {};
    return Object.entries(properties)
        .map(([key, property]) => {
            const value = getDefaultValueFor(property as Property);
            return value === undefined ? {} : { [key]: value };
        })
        .reduce((a, b) => ({ ...a, ...b }), {}) as EntityValues<M>;
}

function getDefaultValueFor(property: PropertyOrBuilder) {
    if (isPropertyBuilder(property)) return undefined;
    if (property.dataType === "map" && property.properties) {
        const defaultValuesFor = getDefaultValuesFor(property.properties as Properties);
        if (Object.keys(defaultValuesFor).length === 0) return undefined;
        return defaultValuesFor;
    } else {
        return property.defaultValue;
    }
}

/**
 * Update the automatic values in an entity before save
 * @category Datasource
 */
export function updateDateAutoValues<M extends Record<string, any>>({
                                                                        inputValues,
                                                                        properties,
                                                                        status,
                                                                        timestampNowValue,
                                                                        setDateToMidnight
                                                                    }:
                                                                        {
                                                                            inputValues: Partial<EntityValues<M>>,
                                                                            properties: ResolvedProperties<M>,
                                                                            status: EntityStatus,
                                                                            timestampNowValue: any,
                                                                            setDateToMidnight: (input?: any) => any | undefined
                                                                           }): EntityValues<M> {
    return traverseValuesProperties(
        inputValues,
        properties,
        (inputValue, property) => {
            if (property.dataType === "date") {
                let resultDate;
                if (status === "existing" && property.autoValue === "on_update") {
                    resultDate = timestampNowValue;
                } else if ((status === "new" || status === "copy") &&
                    (property.autoValue === "on_update" || property.autoValue === "on_create")) {
                    resultDate = timestampNowValue;
                } else {
                    resultDate = inputValue;
                }
                if (property.mode === "date")
                    resultDate = setDateToMidnight(resultDate);
                return resultDate;
            } else {
                return inputValue;
            }
        }
    );
}

/**
 * Add missing required fields, expected in the collection, to the values of an entity
 * @param values
 * @param properties
 * @category Datasource
 */
export function sanitizeData<M extends Record<string, any>>
(
    values: EntityValues<M>,
    properties: ResolvedProperties<M>
) {
    const result: any = values;
    Object.entries(properties)
        .forEach(([key, property]) => {
            if (values && values[key] !== undefined) result[key] = values[key];
            else if ((property as Property).validation?.required) result[key] = null;
        });
    return result;
}

export function getReferenceFrom(entity: Entity<any>): EntityReference {
    return new EntityReference(entity.id, entity.path);
}

export function traverseValuesProperties<M extends Record<string, any>>(
    inputValues: Partial<EntityValues<M>>,
    properties: ResolvedProperties<M>,
    operation: (value: any, property: Property) => any
): EntityValues<M> {
    const updatedValues = Object.entries(properties)
        .map(([key, property]) => {
            const inputValue = inputValues && (inputValues)[key];
            const updatedValue = traverseValueProperty(inputValue, property as Property, operation);
            if (updatedValue === undefined) return {};
            return ({ [key]: updatedValue });
        })
        .reduce((a, b) => ({ ...a, ...b }), {}) as EntityValues<M>;
    return { ...inputValues, ...updatedValues };
}

export function traverseValueProperty(inputValue: any,
                                      property: Property,
                                      operation: (value: any, property: Property) => any): any {

    let value;
    if (property.dataType === "map" && property.properties) {
        value = traverseValuesProperties(inputValue, property.properties as ResolvedProperties, operation);
    } else if (property.dataType === "array") {
        if (property.of && Array.isArray(inputValue)) {
            value = inputValue.map((e) => traverseValueProperty(e, property.of as Property, operation));
        } else if (property.oneOf && Array.isArray(inputValue)) {
            const typeField = property.oneOf?.typeField ?? DEFAULT_ONE_OF_TYPE;
            const valueField = property.oneOf?.valueField ?? DEFAULT_ONE_OF_VALUE;
            value = inputValue.map((e) => {
                if (e === null) return null;
                if (typeof e !== "object") return e;
                const type = e[typeField];
                const childProperty = property.oneOf?.properties[type];
                if (!type || !childProperty) return e;
                return {
                    [typeField]: type,
                    [valueField]: traverseValueProperty(e[valueField], childProperty, operation)
                };
            });
        } else {
            value = inputValue;
        }
    } else {
        value = operation(inputValue, property);
    }

    return value;
}<|MERGE_RESOLUTION|>--- conflicted
+++ resolved
@@ -11,12 +11,7 @@
     PropertyOrBuilder,
     ResolvedProperties,
     ResolvedProperty
-<<<<<<< HEAD
 } from "../../types";
-import { setDateToMidnight } from "./dates";
-=======
-} from "../../models";
->>>>>>> e7ff446a
 import { DEFAULT_ONE_OF_TYPE, DEFAULT_ONE_OF_VALUE } from "./common";
 
 export function isReadOnly(property: Property | ResolvedProperty): boolean {
