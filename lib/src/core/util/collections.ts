--- conflicted
+++ resolved
@@ -1,13 +1,4 @@
-<<<<<<< HEAD
-import { EntityCollection, PropertiesOrBuilders, PropertyOrBuilder } from "../../types";
-=======
-import {
-    DefaultSelectedViewBuilder, DefaultSelectedViewParams,
-    EntityCollection,
-    PropertiesOrBuilders,
-    PropertyOrBuilder
-} from "../../types";
->>>>>>> bee26116
+import {DefaultSelectedViewBuilder, DefaultSelectedViewParams, EntityCollection, PropertiesOrBuilders, PropertyOrBuilder } from "../../types";
 import { mergeDeep } from "./objects";
 import { isPropertyBuilder } from "./entities";
 
