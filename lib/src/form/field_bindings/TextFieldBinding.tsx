import React, { useCallback } from "react";
import { Collapse } from "@mui/material";

import ClearIcon from "@mui/icons-material/Clear";

import { FieldProps, PreviewType } from "../../types";
import { FieldHelperText, LabelWithIcon } from "../components";
import { useClearRestoreValue } from "../../hooks";
import { getIconForProperty } from "../../core";
import { IconButton, TextInput } from "../../components";
import { PropertyPreview } from "../../preview";

interface TextFieldProps<T extends string | number> extends FieldProps<T> {
    allowInfinity?: boolean
}

/**
 * Generic text field.
 * This is one of the internal components that get mapped natively inside forms
 * and tables to the specified properties.
 * @category Form fields
 */
export function TextFieldBinding<T extends string | number>({
                                                                propertyKey,
                                                                value,
                                                                setValue,
                                                                error,
                                                                showError,
                                                                disabled,
                                                                autoFocus,
                                                                property,
                                                                includeDescription,
                                                            }: TextFieldProps<T>) {

    let multiline: boolean | undefined;
    let url: boolean | PreviewType | undefined;
    if (property.dataType === "string") {
        multiline = property.multiline;
        url = property.url;
    }

    useClearRestoreValue({
        property,
        value,
        setValue
    });

    const handleClearClick = useCallback((e: React.MouseEvent) => {
        e.stopPropagation();
        e.preventDefault();
        setValue(null);
    }, [setValue]);

    const onChange = (event: React.ChangeEvent<HTMLInputElement | HTMLTextAreaElement>) => {
        if (inputType === "number") {
            const numberValue = event.target.value ? parseFloat(event.target.value) : undefined;
            if (numberValue && isNaN(numberValue)) {
                setValue(null);
            } else if (numberValue !== undefined && numberValue !== null) {
                setValue(numberValue as T);
            } else {
                setValue(null);
            }
        } else {
            setValue(event.target.value as T);
        }
    };

    const isMultiline = Boolean(multiline);

<<<<<<< HEAD
    const inputType = property.dataType === "number" ? "number" : undefined;
=======
    const internalValue = value ?? (property.dataType === "string" ? "" : value === 0 ? 0 : "");

    const valueIsInfinity = internalValue === Infinity;
    const inputType = !valueIsInfinity && property.dataType === "number" ? "number" : undefined;
>>>>>>> 61e8a8c6

    return (
        <>
            <TextInput
                value={value}
                onChange={onChange}
                autoFocus={autoFocus}
                label={<LabelWithIcon icon={getIconForProperty(property)}
                                      required={property.validation?.required}
                                      title={property.name}/>}
                inputType={inputType}
                multiline={isMultiline}
                disabled={disabled}
                endAdornment={
                    property.clearable && <IconButton
                        onClick={handleClearClick}>
                        <ClearIcon/>
                    </IconButton>
                }
<<<<<<< HEAD
                error={showError ? error : undefined}
                inputClassName={error ? "text-error" : ""}/>

            <FieldHelperText includeDescription={includeDescription}
                             showError={showError}
                             error={error}
                             property={property}/>
=======
                error={showError ? error : undefined}/>

            {((showError && error) ||
                    (includeDescription && (property.description || property.longDescription)) ||
                    allowInfinity) &&
                <Box display={"flex"}
                     sx={{ marginLeft: "14px" }}
                >

                    <Box flexGrow={1}>
                        {showError && <FormHelperText
                            error={true}>{error}</FormHelperText>}

                        {includeDescription &&
                            <FieldDescription property={property}/>}
                    </Box>
                </Box>}
>>>>>>> 61e8a8c6

            {url && <Collapse
                className="mt-1 ml-1"
                in={Boolean(value)}
                appear={true}
                timeout={500}>
                <PropertyPreview value={value}
                                 property={property}
                                 size={"medium"}/>
            </Collapse>}

        </>
    );

}<|MERGE_RESOLUTION|>--- conflicted
+++ resolved
@@ -68,15 +68,7 @@
 
     const isMultiline = Boolean(multiline);
 
-<<<<<<< HEAD
     const inputType = property.dataType === "number" ? "number" : undefined;
-=======
-    const internalValue = value ?? (property.dataType === "string" ? "" : value === 0 ? 0 : "");
-
-    const valueIsInfinity = internalValue === Infinity;
-    const inputType = !valueIsInfinity && property.dataType === "number" ? "number" : undefined;
->>>>>>> 61e8a8c6
-
     return (
         <>
             <TextInput
@@ -95,7 +87,6 @@
                         <ClearIcon/>
                     </IconButton>
                 }
-<<<<<<< HEAD
                 error={showError ? error : undefined}
                 inputClassName={error ? "text-error" : ""}/>
 
@@ -103,25 +94,6 @@
                              showError={showError}
                              error={error}
                              property={property}/>
-=======
-                error={showError ? error : undefined}/>
-
-            {((showError && error) ||
-                    (includeDescription && (property.description || property.longDescription)) ||
-                    allowInfinity) &&
-                <Box display={"flex"}
-                     sx={{ marginLeft: "14px" }}
-                >
-
-                    <Box flexGrow={1}>
-                        {showError && <FormHelperText
-                            error={true}>{error}</FormHelperText>}
-
-                        {includeDescription &&
-                            <FieldDescription property={property}/>}
-                    </Box>
-                </Box>}
->>>>>>> 61e8a8c6
 
             {url && <Collapse
                 className="mt-1 ml-1"
