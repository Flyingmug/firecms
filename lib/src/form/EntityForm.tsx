import React, { MutableRefObject, useCallback, useEffect, useMemo, useRef, useState } from "react";
import clsx from "clsx";

import {
    CMSAnalyticsEvent,
    Entity,
    EntityCollection,
    EntityStatus,
    EntityValues,
    FormContext,
    PluginFormActionProps,
    PropertyFieldBindingProps,
    ResolvedEntityCollection
} from "../types";
import { Form, Formik, FormikHelpers, FormikProps } from "formik";
import { PropertyFieldBinding } from "./PropertyFieldBinding";
import { CustomFieldValidator, getYupEntitySchema } from "./validation";
import equal from "react-fast-compare"
import { DialogActions, getDefaultValuesFor, isHidden, isReadOnly, resolveCollection } from "../core";
import { useDataSource, useFireCMSContext } from "../hooks";
import { ErrorFocus } from "./components/ErrorFocus";
import { CustomIdField } from "./components/CustomIdField";
import { Typography } from "../components";
import { defaultBorderMixin } from "../styles";
import { Button } from "../components/Button";

/**
 * @category Components
 */
export interface EntityFormProps<M extends Record<string, any>> {

    /**
     * New or existing status
     */
    status: EntityStatus;

    /**
     * Path of the collection this entity is located
     */
    path: string;

    /**
     * The collection is used to build the fields of the form
     */
    collection: EntityCollection<M>

    /**
     * The updated entity is passed from the parent component when the underlying data
     * has changed in the datasource
     */
    entity?: Entity<M>;

    /**
     * The callback function called when Save is clicked and validation is correct
     */
    onEntitySaveRequested: (
        props: EntityFormSaveParams<M>
    ) => Promise<void>;

    /**
     * The callback function called when discard is clicked
     */
    onDiscard?: () => void;

    /**
     * The callback function when the form is dirty, so the values are different
     * from the original ones
     */
    onModified?: (dirty: boolean) => void;

    /**
     * The callback function when the form original values have been modified
     */
    onValuesChanged?: (values?: EntityValues<M>) => void;

    /**
     *
     * @param id
     */
    onIdChange?: (id: string) => void;

    currentEntityId?: string;

    onFormContextChange?: (formContext: FormContext<M>) => void;

    hideId?: boolean;

    autoSave?: boolean;

    onIdUpdateError?: (error: any) => void;

}

export type EntityFormSaveParams<M extends Record<string, any>> = {
    collection: ResolvedEntityCollection<M>,
    path: string,
    entityId: string | undefined,
    values: EntityValues<M>,
    previousValues?: EntityValues<M>,
    closeAfterSave: boolean,
    autoSave: boolean
};

/**
 * This is the form used internally by the CMS
 * @param status
 * @param path
 * @param collection
 * @param entity
 * @param onEntitySave
 * @param onDiscard
 * @param onModified
 * @param onValuesChanged
 * @constructor
 * @category Components
 */
export const EntityForm = React.memo<EntityFormProps<any>>(EntityFormInternal,
    (a: EntityFormProps<any>, b: EntityFormProps<any>) => {
        return a.status === b.status &&
            a.path === b.path &&
            equal(a.entity?.values, b.entity?.values);
    }) as typeof EntityFormInternal;

function EntityFormInternal<M extends Record<string, any>>({
                                                               status,
                                                               path,
                                                               collection: inputCollection,
                                                               entity,
                                                               onEntitySaveRequested,
                                                               onDiscard,
                                                               onModified,
                                                               onValuesChanged,
                                                               onIdChange,
                                                               onFormContextChange,
                                                               hideId,
                                                               autoSave,
                                                               onIdUpdateError
                                                           }: EntityFormProps<M>) {
    const context = useFireCMSContext();
    const dataSource = useDataSource();
    const plugins = context.plugins;

    const initialResolvedCollection = useMemo(() => resolveCollection({
        collection: inputCollection,
        path,
        values: entity?.values,
        fields: context.fields
    }), [entity?.values, path]);

    const mustSetCustomId: boolean = (status === "new" || status === "copy") &&
        (Boolean(initialResolvedCollection.customId) && initialResolvedCollection.customId !== "optional");

    const initialEntityId = useMemo(() => {
        if (status === "new" || status === "copy") {
            if (mustSetCustomId) {
                return undefined;
            } else {
                return dataSource.generateEntityId(path);
            }
        } else {
            return entity?.id;
        }
    }, []);

    const closeAfterSaveRef = useRef(false);

    const baseDataSourceValues: Partial<EntityValues<M>> = useMemo(() => {
        const properties = initialResolvedCollection.properties;
        if ((status === "existing" || status === "copy") && entity) {
            return entity.values ?? getDefaultValuesFor(properties);
        } else if (status === "new") {
            return getDefaultValuesFor(properties);
        } else {
            console.error({
                status,
                entity
            });
            throw new Error("Form has not been initialised with the correct parameters");
        }
    }, [status, initialResolvedCollection, entity]);

    const [entityId, setEntityId] = React.useState<string | undefined>(initialEntityId);
    const [entityIdError, setEntityIdError] = React.useState<boolean>(false);
    const [savingError, setSavingError] = React.useState<Error | undefined>();

    const initialValuesRef = useRef<EntityValues<M>>(entity?.values ?? baseDataSourceValues as EntityValues<M>);
    const initialValues = initialValuesRef.current;
    const [internalValues, setInternalValues] = useState<EntityValues<M> | undefined>(initialValues);

    const doOnValuesChanges = (values?: EntityValues<M>) => {
        setInternalValues(values);
        if (onValuesChanged)
            onValuesChanged(values);
        if (autoSave && values && !equal(values, initialValues)) {
            save(values);
        }
    };

    useEffect(() => {
        if (entityId && onIdChange)
            onIdChange(entityId);
    }, [entityId, onIdChange]);

    const collection = resolveCollection<M>({
        collection: inputCollection,
        path,
        entityId,
        values: internalValues,
        previousValues: initialValues,
        fields: context.fields
    });

    const onIdUpdate = collection.callbacks?.onIdUpdate;
    useEffect(() => {
        if (onIdUpdate && internalValues && (status === "new" || status === "copy")) {
            try {
                const updatedId = onIdUpdate({
                    collection,
                    path,
                    entityId,
                    values: internalValues,
                    context
                });
                setEntityId(updatedId);
            } catch (e) {
                onIdUpdateError && onIdUpdateError(e);
                console.error(e);
            }
        }
    }, [entityId, internalValues, status]);

    const underlyingChanges: Partial<EntityValues<M>> = useMemo(() => {
        if (initialValues && status === "existing") {
            return Object.entries(collection.properties)
                .map(([key, property]) => {
                    if (isHidden(property)) {
                        return {};
                    }
                    const initialValue = initialValues[key];
                    const latestValue = baseDataSourceValues[key];
                    if (!equal(initialValue, latestValue)) {
                        return { [key]: latestValue };
                    }
                    return {};
                })
                .reduce((a, b) => ({ ...a, ...b }), {}) as Partial<EntityValues<M>>;
        } else {
            return {};
        }
    }, [baseDataSourceValues, collection.properties, initialValues, status]);

    const save = (values: EntityValues<M>) => {
        return onEntitySaveRequested({
            collection,
            path,
            entityId,
            values,
            previousValues: entity?.values,
            closeAfterSave: closeAfterSaveRef.current,
            autoSave: autoSave ?? false
        }).then(_ => {
            const eventName: CMSAnalyticsEvent = status === "new"
                ? "new_entity_saved"
                : (status === "copy" ? "entity_copied" : (status === "existing" ? "entity_edited" : "unmapped_event"));
            context.onAnalyticsEvent?.(eventName, { path });
            initialValuesRef.current = values;
        })
            .catch(e => {
                console.error(e);
                setSavingError(e);
            })
            .finally(() => {
                closeAfterSaveRef.current = false;
            });
    };

    const saveFormValues = (values: EntityValues<M>, formikActions: FormikHelpers<EntityValues<M>>) => {

        if (mustSetCustomId && !entityId) {
            console.error("Missing custom Id");
            setEntityIdError(true);
            formikActions.setSubmitting(false);
            return;
        }

        setSavingError(undefined);
        setEntityIdError(false);

        if (status === "existing") {
            if (!entity?.id) throw Error("Form misconfiguration when saving, no id for existing entity");
        } else if (status === "new" || status === "copy") {
            if (collection.customId) {
                if (collection.customId !== "optional" && !entityId) {
                    throw Error("Form misconfiguration when saving, entityId should be set");
                }
            }
        } else {
            throw Error("New FormType added, check EntityForm");
        }

        save(values)
            ?.then(_ => {
                formikActions.resetForm({
                    values,
                    submitCount: 0,
                    touched: {}
                });
            })
            .finally(() => {
                formikActions.setSubmitting(false);
            });

    };

    const uniqueFieldValidator: CustomFieldValidator = useCallback(({
                                                                        name,
                                                                        value,
                                                                        property
                                                                    }) => dataSource.checkUniqueField(path, name, value, property, entityId),
        [dataSource, path, entityId]);

    const validationSchema = useMemo(() => entityId
            ? getYupEntitySchema(
                entityId,
                collection.properties,
                uniqueFieldValidator)
            : undefined,
        [entityId, collection.properties]);

    return (
        <Formik
            initialValues={baseDataSourceValues as M}
            onSubmit={saveFormValues}
            validationSchema={validationSchema}
            validate={(values) => console.debug("Validating", values)}
            onReset={() => onDiscard && onDiscard()}
        >
            {(props) => {

                const pluginActions: React.ReactNode[] = [];

                const formContext: FormContext<M> = {
                    setFieldValue: props.setFieldValue,
                    values: props.values,
                    collection: resolveCollection({
                        collection,
                        path,
                        fields: context.fields
                    }),
                    entityId,
                    path,
                    save
                };

                // eslint-disable-next-line react-hooks/rules-of-hooks
                useEffect(() => {
                    if (onFormContextChange) {
                        onFormContextChange(formContext);
                    }
                }, [onFormContextChange, formContext]);

                if (plugins && collection) {
                    const actionProps: PluginFormActionProps = {
                        entityId,
                        path,
                        status,
                        collection: inputCollection,
                        context,
                        currentEntityId: entityId,
                        formContext
                    };
                    pluginActions.push(...plugins.map((plugin, i) => (
                        plugin.form?.Actions
                            ? <plugin.form.Actions
                                key={`actions_${plugin.name}`} {...actionProps}/>
                            : null
                    )).filter(Boolean));
                }

                return <>

                    <div
                        className="pl-4 pr-4 pt-12 pb-16 md:pl-8 md:pr-8"
                    >

                        {pluginActions.length > 0 && <div
                            className={clsx(
                                defaultBorderMixin,
                                "w-full flex justify-end row items-center absolute top-0 right-0 left-0 text-right z-2 bg-opacity-60 bg-white dark:bg-opacity-10 dark:bg-gray-800 backdrop-blur-md border-b border-gray-100 dark:border-gray-800")}>
                            {pluginActions}
                        </div>}

                        <div
                            className={`w-full py-2 flex items-center mt-${4 + (pluginActions ? 8 : 0)} lg:mt-${8 + (pluginActions ? 8 : 0)} mb-8`}>

                            <Typography
                                className={"mt-4 flex-grow " + collection.hideIdFromForm ? "mb-2" : "mb-0"}
                                variant={"h4"}>{collection.singularName ?? collection.name}
                            </Typography>
                        </div>

                        {!hideId &&
                            <CustomIdField customId={collection.customId}
                                           entityId={entityId}
                                           status={status}
                                           onChange={setEntityId}
                                           error={entityIdError}
                                           entity={entity}/>}

                        {entityId && <InnerForm
                            {...props}
                            initialValues={initialValues}
                            onModified={onModified}
                            onValuesChanged={doOnValuesChanges}
                            underlyingChanges={underlyingChanges}
                            entity={entity}
                            collection={collection}
                            formContext={formContext}
                            status={status}
                            savingError={savingError}
                            closeAfterSaveRef={closeAfterSaveRef}
                            autoSave={autoSave}/>}

                    </div>
                </>
            }}
        </Formik>
    );
}

function InnerForm<M extends Record<string, any>>(props: FormikProps<M> & {
    onModified: ((modified: boolean) => void) | undefined,
    onValuesChanged?: (changedValues?: EntityValues<M>) => void,
    underlyingChanges: Partial<M>,
    entity: Entity<M> | undefined,
    collection: EntityCollection<M>,
    formContext: FormContext<M>,
    status: "new" | "existing" | "copy",
    savingError?: Error,
    closeAfterSaveRef: MutableRefObject<boolean>,
    autoSave?: boolean
}) {

    const {
        values,
        onModified,
        onValuesChanged,
        underlyingChanges,
        formContext,
        entity,
        touched,
        setFieldValue,
        collection,
        isSubmitting,
        status,
        handleSubmit,
        savingError,
        dirty,
        closeAfterSaveRef,
        autoSave,
<<<<<<< HEAD
        submitForm
=======
>>>>>>> 61e8a8c6
    } = props;

    const modified = dirty;
    useEffect(() => {
        if (onModified)
            onModified(modified);
        if (onValuesChanged)
            onValuesChanged(values);
    }, [modified, values]);

    useEffect(() => {
        if (!autoSave && underlyingChanges && entity) {
            // we update the form fields from the Firestore data
            // if they were not touched
            Object.entries(underlyingChanges).forEach(([key, value]) => {
                const formValue = values[key];
                if (!equal(value, formValue) && !touched[key]) {
                    console.debug("Updated value from the datasource:", key, value);
                    setFieldValue(key, value !== undefined ? value : null);
                }
            });
        }
    }, [autoSave, underlyingChanges, entity, values, touched, setFieldValue]);

    const formFields = (
        <div className={"flex flex-col gap-8"}>
            {Object.entries(collection.properties)
                .map(([key, property]) => {

                    const underlyingValueHasChanged: boolean =
                        !!underlyingChanges &&
                        Object.keys(underlyingChanges).includes(key) &&
                        !!touched[key];

                    const disabled = (!autoSave && isSubmitting) || isReadOnly(property) || Boolean(property.disabled);
                    const hidden = isHidden(property);
                    if (hidden) return null;
                    const cmsFormFieldProps: PropertyFieldBindingProps<any, M> = {
                        propertyKey: key,
                        disabled,
                        property,
                        includeDescription: property.description || property.longDescription,
                        underlyingValueHasChanged: underlyingValueHasChanged && !autoSave,
                        context: formContext,
                        tableMode: false,
                        partOfArray: false,
                        autoFocus: false
                    };

                    return (
                        <div id={`form_field_${key}`}
                             key={`field_${collection.name}_${key}`}>
                            <PropertyFieldBinding {...cmsFormFieldProps}/>
                        </div>
                    );
                })
                .filter(Boolean)}

        </div>
    );

    const disabled = isSubmitting || (!modified && status === "existing");
    const formRef = React.createRef<HTMLDivElement>();

    return (

        <Form onSubmit={handleSubmit}
              noValidate>
            <div className="mt-4"
                 ref={formRef}>

                {formFields}

                <ErrorFocus containerRef={formRef}/>

            </div>

            <div className="h-14"/>

            {!autoSave && <DialogActions position={"absolute"}>

                {savingError &&
                    <div className="text-right">
                        <Typography color={"error"}>
                            {savingError.message}
                        </Typography>
                    </div>}

                <Button
                    variant="text"
                    disabled={disabled}
                    type="reset"
                >
                    {status === "existing" ? "Discard" : "Clear"}
                </Button>

                <Button
                    variant="text"
                    color="primary"
                    type="submit"
                    disabled={disabled}
                    onClick={() => {
                        closeAfterSaveRef.current = false;
                    }}
                >
                    {status === "existing" && "Save"}
                    {status === "copy" && "Create copy"}
                    {status === "new" && "Create"}
                </Button>

                <Button
                    variant="filled"
                    color="primary"
                    type="submit"
                    disabled={disabled}
                    onClick={() => {
                        closeAfterSaveRef.current = true;
                    }}
                >
                    {status === "existing" && "Save and close"}
                    {status === "copy" && "Create copy and close"}
                    {status === "new" && "Create and close"}
                </Button>

            </DialogActions>}
        </Form>
    );
}<|MERGE_RESOLUTION|>--- conflicted
+++ resolved
@@ -457,11 +457,7 @@
         savingError,
         dirty,
         closeAfterSaveRef,
-        autoSave,
-<<<<<<< HEAD
-        submitForm
-=======
->>>>>>> 61e8a8c6
+        autoSave
     } = props;
 
     const modified = dirty;
