---
id: firebase_setup
title: Firebase setup
sidebar_label: Firebase setup
description: FireCMS Cloud simplifies your initial setup by automatically configuring your Firebase project. However, for a custom setup, you'll need to meet some requirements. Enable Firestore and set up appropriate security rules for each collection, tailored to your specific needs. By default, FireCMS users possess a unique custom claim, `fireCMSUser`, to facilitate Firestore read/write operations, but for more granular control, customize your security rules. Create a web app within your Firebase project to retrieve the necessary config for FireCMS, and consider linking it to Firebase Hosting for effortless deployment. Don't forget to enable authentication, altering the authorized domains to match the development server URL used by Vite or the alternative `localhost`. Lastly, activate Firebase Storage to fully utilize CMS storage fields, and if needed, resolve any CORS issues with the provided instructions, ensuring smooth file access in your CMS.
---

:::important
After you have created a FireCMS Cloud project, your Firebase
project will be automatically configured for you.
:::

In order to run **FireCMS**, you need to have a Firebase project, with
some requirements:

### Firestore

You need to enable **Firestore**. You are free to define your own 
security rules to enable read and write access to your collections.

Keep in mind that rules should be defined for each collection and should be
defined in a way that is suited for your domain.

Please check the [Firestore documentation](https://firebase.google.com/docs/firestore/security/get-started)
for more information.

:::important
In a default Firestore project, it is likely that your Firestore rules
will not allow you to read or write to the database. Continue reading to
learn how to set up your rules.
:::

FireCMS will use the following rules by default:

```
rules_version = '2';
service cloud.firestore {
  match /{document=**} {
    allow read, write: if request.auth.token.fireCMSUser;
  }
  // ...rest of your rules
}
```

<<<<<<< HEAD
Users managed by FireCMS will have a custom claim `fireCMSUser` that will
allow them to read and write to the database.

FireCMS still enforces frontend security though the roles defined in the
CMS. Anyhow, if you need to make sure that some users cannot access certain
collections, you should define your own rules.
=======
but ideally you will want to make it more restricitve. For the products demo to work, your rules should look like this:

```
rules_version = '2';
service cloud.firestore {

    // everything is private by default
    match /{document=**} {
      allow read: if false;
      allow write: if false;
    }
    
    // allow every read to products collection but write only to authenticated users
    match /databases/{database}/documents {
        match /products/{id=**} {
          allow read: if true;
          allow write: if request.auth != null;
        }
    }
    
    // allow users to modify only their own user document
    match /users/{userId} {
      allow read, write: if request.auth != null && request.auth.uid == userId;
    }
}
>>>>>>> 97414ff2


### Web app

In the project settings, you need to create a **Web app** within your
project, from which you can get your Firebase config as a Javascript object.
That is the object that you need to pass to the CMS.

After initializing the CMS, you should have a webapp created in your Firebase
project, called FireCMS.

![firebase_setup](/img/firebase_setup_app.png)

:::tip Firebase Hosting
Note that you can also link your new webapp to **Firebase Hosting** which will
allow you to deploy it with very little effort. You can create the
Firebase Hosting site at a later stage and link it to your webapp.
:::

### Authentication

You will most likely want to enable authentication in order to pass the login
screen

:::important
Vite uses the default url `http://127.0.0.1:5173` for the development server.
Firebase Auth will require to add this url to the authorized domains in the
Firebase console.
Alternatively, you can use the url `http://localhost:5173`.
:::

![firebase_setup](/img/firebase_setup_auth.png)

### Storage

In case you want to use the different storage fields provided by the CMS, you
need to enable **Firebase Storage**. The default bucket will be used to
save your stored files.

:::note
If you are experiencing any CORS issues, you can enable CORS in your bucket
settings as specified in: https://firebase.google.com/docs/storage/web/download-files#cors_configuration
Create a file with the content:

```
[
  {
    "origin": ["*"],
    "method": ["GET"],
    "maxAgeSeconds": 3600
  }
]
```

and upload it with: `gsutil cors set cors.json gs://<your-cloud-storage-bucket>`.
:::<|MERGE_RESOLUTION|>--- conflicted
+++ resolved
@@ -2,21 +2,16 @@
 id: firebase_setup
 title: Firebase setup
 sidebar_label: Firebase setup
-description: FireCMS Cloud simplifies your initial setup by automatically configuring your Firebase project. However, for a custom setup, you'll need to meet some requirements. Enable Firestore and set up appropriate security rules for each collection, tailored to your specific needs. By default, FireCMS users possess a unique custom claim, `fireCMSUser`, to facilitate Firestore read/write operations, but for more granular control, customize your security rules. Create a web app within your Firebase project to retrieve the necessary config for FireCMS, and consider linking it to Firebase Hosting for effortless deployment. Don't forget to enable authentication, altering the authorized domains to match the development server URL used by Vite or the alternative `localhost`. Lastly, activate Firebase Storage to fully utilize CMS storage fields, and if needed, resolve any CORS issues with the provided instructions, ensuring smooth file access in your CMS.
 ---
 
-:::important
-After you have created a FireCMS Cloud project, your Firebase
-project will be automatically configured for you.
-:::
-
-In order to run **FireCMS**, you need to have a Firebase project, with
+In order to run **FireCMS**, you need to create a Firebase project first, with
 some requirements:
 
 ### Firestore
 
-You need to enable **Firestore**. You are free to define your own 
-security rules to enable read and write access to your collections.
+You need to enable **Firestore** in it. You can initialise the security rules
+in test mode to allow reads and writes, but you are encouraged to write rules
+that are suited for your domain.
 
 Keep in mind that rules should be defined for each collection and should be
 defined in a way that is suited for your domain.
@@ -30,26 +25,20 @@
 learn how to set up your rules.
 :::
 
-FireCMS will use the following rules by default:
+For example, a simple rule that allows any authenticated user to read and write
+to any collection would be:
 
 ```
 rules_version = '2';
 service cloud.firestore {
-  match /{document=**} {
-    allow read, write: if request.auth.token.fireCMSUser;
+  match /databases/{database}/documents {
+    match /{document=**} {
+      allow read, write: if request.auth != null;
+    }
   }
-  // ...rest of your rules
 }
 ```
 
-<<<<<<< HEAD
-Users managed by FireCMS will have a custom claim `fireCMSUser` that will
-allow them to read and write to the database.
-
-FireCMS still enforces frontend security though the roles defined in the
-CMS. Anyhow, if you need to make sure that some users cannot access certain
-collections, you should define your own rules.
-=======
 but ideally you will want to make it more restricitve. For the products demo to work, your rules should look like this:
 
 ```
@@ -75,17 +64,14 @@
       allow read, write: if request.auth != null && request.auth.uid == userId;
     }
 }
->>>>>>> 97414ff2
 
+```
 
 ### Web app
 
 In the project settings, you need to create a **Web app** within your
 project, from which you can get your Firebase config as a Javascript object.
 That is the object that you need to pass to the CMS.
-
-After initializing the CMS, you should have a webapp created in your Firebase
-project, called FireCMS.
 
 ![firebase_setup](/img/firebase_setup_app.png)
 
