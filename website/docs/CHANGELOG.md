---
id: changelog
title: Changelog
---
<<<<<<< HEAD
=======

## [2.0.0-alpha1] - 2021-12-13

### Collections
Collections and entity schemas have been merged into one single concept.
All the fields related to entity schemas have been moved to the collection level.
We felt it was redundant and the distribution of logic between those 2 concepts 
was a bit arbitrary.

### Properties
- All the configuration options that were located under the `config` prop of
  `properties` have been moved to the property level:
```typescript jsx
buildProperty<string>({
    dataType: "string",
    title: "Currency",
    config:{
      enumValues: {
        EUR: "Euros",
        DOL: "Dollars"
      }
    },
    validation: {
        required: true
    }
});
```
now becomes:
```typescript jsx
buildProperty<string>({
    dataType: "string",
    name: "Currency",
    enumValues: {
        EUR: "Euros",
        DOL: "Dollars"
    },
    validation: {
        required: true
    }
});
```
- The prop `title` in properties has been renamed to `name` for consistency with
  schemas and collections naming
- `PreviewComponent` has been renamed to `PropertyPreview`
- `PreviewComponentProps` has been renamed to `PropertyPreviewProps`
- Validation: The `email`validation prop in string properties is now placed
  at the property level (not under `validation`)
- `storageMeta`prop in string properties is now called `storage`
- `name` in `FieldProps` which refers to a property key, is now called `propertyKey`
- `name` in `PreviewComponent` which refers to a property key, is now called `propertyKey`
- `name` in `CMSFormFieldProps` which refers to a property key, is now
  called `propertyKey`
- Removed `mediaType` in the storage configuration of string properties. It is
  now inferred automatically.
- `CollectionTable` is now renamed to `EntityCollectionTable`.
- `TimestampProperty` is now renamed to `DateProperty` in order to reflect
  better the alignment with JS types instead of Firebase ones. The discriminator
  when declaring date properties now is `date` instead of `timestamp` 
- `toolbarActionsBuilder` in `CollectionTable` has been replaced by a prop where 
  you pass a React Component directly: `Actions`
- `toolbarActionsBuilder` in `CollectionTable` has been replaced by a prop where 
  you pass a React Component directly: `Actions`

### Custom properties and fields
- The `buildPropertyField` utility function has been replaced by a component
called `PropertyFieldBinding`. The props have not changed. 
- `CMSFormFieldProps` have been renamed to `PropertyFieldBindingProps`

>>>>>>> 584e4d22
## [1.0.1] - 2022-06-02

### Changed

- Fix for bug when saving new entities with React 18.
- 
 
## [1.0.0] - 2022-05-10

### Changed

- Fix for entity collections in read-only mode showing incorrect resolved
  properties
- Fix for filter combinations bug

### Added
- Enabled phone authentication
- Added max size validation for file uploads

## [1.0.0-rc.5] - 2022-04-11

### Changed

- Fix for draggable bug in arrays with duplicated values.
- Reversed icons in header tables. Also, now the initial sort option is "asc"
  as it is typical in most apps.
- Fix for cursor jumping to the end of an inline text field

## [1.0.0-rc.4] - 2022-03-14

### Changed

- Added `LoginViewProps` to `FirebaseCMSApp`. You can use it to customise
  the login flow, using the `disableSignupScreen` prop to prevent users from
  creating accounts in `password` mode. And to display a `NoUserComponent`
- when the user logging in `password` mode is not found
- Fix for hidden CMS views bug.
- Fix for array select filters
- Fixed inline date popups
- Fix for not editable tables not updating on data changes

## [1.0.0-rc.3] - 2022-02-28

### Changed

- Fixed edge case of references in arrays not being resolved properly with
  property builders. Thanks, Paul Aranzamendez!

## [1.0.0-rc.2] - 2022-02-08

### Changed

- Fix for Portal import bug related to mui 5.4 version.
- Allowing `optional` custom ids
- Small cosmetic updates

## [1.0.0-rc.1] - 2022-01-23

### Changed

- Fix for "heap limit Allocation failed" error


## [1.0.0-beta11] - 2022-01-22

### Changed

- Fix for array components losing focus
- Added custom `regexMessage` for displaying when there is a string `regex`
  validation error.
- Property builders now include the `previousValues` prop, in case you need to
  compare the updates with the original values (only in the form view and the
  popup view in the collection).
- Changed page not found error message.


## [1.0.0-beta10] - 2022-01-11

### Changed

- Drag and drop implementation replaced for `react-beautiful-dnd`, for simpler 
code and better performance.
- Fix callbacks to open side panel, (by Kyle Fang)
- Fix for latest version of `react-router` types
- General dependencies update
- Many internal React eslint warning fixes


## [1.0.0-beta9] - 2021-12-17

### Added

- Optional `dependencies` prop in `AdditionalColumnDelegate` so that additional
  columns are always up-to-date when they depend on another entity property.
  Just pass an array of property keys

### Changed

- Many performance enhancements, related to avoiding re-renders, especially in
  the entity collection view table cells.
- Fix for popup form field in the collection view, not displaying the correct
  field in some occasions.

## [1.0.0-beta8] - 2021-12-13

### Added

- Fix for side dialog not opening when creating a new entity
- Performance tweaks

### Changed

- `useSchemaRegistry` has been removed and all it's functionality has been
  merged into `useNavigationContext`

## [1.0.0-beta7] - 2021-12-11

### Added

- Not found page when reaching a non-existing route.
- Indicator for selected page in navigation drawer
- Some performance enhancements

### Changed

- Fix for missing `index.js` export in version beta6
- Internal rework for persisting user configuration, like collection sizes or
  column widths.

## [1.0.0-beta6] - 2021-12-06

### Added

- New custom login screen that replaces FirebaseUi.
- Replaced `react-csv` with custom CSV implementation
- The previous changes were blocking SSR and build tools such as Vite, but more
  testing is needed.
- New type added `EntitySchemaResolver`, used mostly internally for resolving
  entity schemas (that means computing the property builders and transforming
  them to a `ResolvedEntitySchema`)

### Changed

- Fix for collections not refreshing correctly
- [BREAKING] `schemaResolver` at the `FireCMS` level has been renamed to
  `schemaOverrideHandler`.

## [1.0.0-beta5] - 2021-11-22

### Added

- `snackbarController` added to `FireCMSContext` so it can be used in callbacks.
- `width` parameter added to `SideEntityController`'s `open` function, so you
  can select the width of the side view.
- The user selection regarding dark mode is now persisted in local storage
  (if different from the system selection)

### Changed

- Fix for data not being refreshed correctly in collections.

## [1.0.0-beta4] - 2021-11-14

### Added

- Added additional props to `NavigationBuilder` and `Authenticator`, including
  `dataSource` and `storageSource`. These are useful if you need to fetch some
  data from your datasource (such as if you want to check if a logged user has
  an entry in Firestore) and apply the corresponding permissions or navigation.
- Added `SelectionController` to `EntityCollectionView`. You can use
  `useSelectionController` and pass it your custom `EntityCollectionView`
  if you want to control the selected entities. If you are
  using `FirebaseCMSApp` as an entry point, you can define your
  `Autheticator` as:
```tsx
import { User as FirebaseUser } from "firebase/auth";
const myAuthenticator: Authenticator<FirebaseUser> = async ({
                                                                user,
                                                                authController
                                                            }) => {
    console.log("Allowing access to", user?.email);
    // ...
    return true;
};
```
- Implemented dark mode for markdown fields
- Column sizes and collections tables are now persisted in local storage

### Changed

- The `User` types have been replaced by generics all through the app. Types
  like `AuthController` or `NavigationBuilder` now have a generic argument that
  allows to define the user type. In the case of
- Internal work around to prevent collections going back to the start due to
  Firestore returning incomplete collection data.
- [BREAKING] `useCollectionFetch` now uses `sortBy` in the format
  `[Extract<keyof M, string>, "asc" | "desc"]` for consistency
- [BREAKING] `extraActions` in `EntityCollection` now
  receives `selectionController`  instead of `selectedEntities`.
- Fix for filters in tables including `enumValues`

## [1.0.0-beta3] - 2021-11-07

### Changed

- `EntityCollectionTable` has been renamed to `EntityCollectionView`
- Reference visual fix
  [144](https://github.com/Camberi/firecms/issues/144)
- Removed `entityId` to `PropertyBuilder` when copying an entity
  [145](https://github.com/Camberi/firecms/issues/145)
- Fix and reimplemented navigation blocking behaviour
  [146](https://github.com/Camberi/firecms/issues/146)
- Hiding correctly `hidden` properties if they are in a `MapProperty

### Added

- New `Table` component used internally by `CollectionTable`. `Table` is not
  coupled with our entities and collections models and can be used as a single
  component. It includes generic sorting and filtering capabilities.

## [1.0.0-beta2] - 2021-10-07

### Changed

- When copying an entity the permission used is `create` now, instead of `edit`.
- Fix for entities not being saved when new or copy was clicked
- Fix for multiple delete keeping old state.
- Fix multiple form styles.
- Fix for array of number enums.

### Added

Added `hidden` configuration to disabled fields:

```tsx
buildProperty({
    dataType: "string",
    title: "Hidden field",
    disabled: {
        hidden: true
    }
})
```

## [1.0.0-beta1] - 2021-10-01

Many **breaking changes** in this version unfortunately, but it's for the
better!
We have done a lot of internal refactorings with the primary goal of making
internal and external APIs more predictable and consistent.

You can find a list of all the changes and help
in [Migrating from alpha versions](https://firecms.co/docs/migrating_from_alpha_versions)

## [0.50.0] - 2021-08-15

### Changed

- Added post process to storage metadata. @zhigang1992 thanks!
- Disabling add button on disabled array properties

## [0.49.1] - 2021-08-15

### Changed

- Fix for broken custom entity views and new entities.

## [0.49.0] - 2021-08-13

### Changed

[BREAKING] Big types refactor. **This only affects you if you use Typescript.**

All the key signatures affecting schemas (`EntitySchema` and related) have
changed from `EntitySchema<Key extends string = string>`
to `EntitySchema<M>` where `M` is simply your model, though you can omit it.

You are now encouraged to define your model like:

```tsx
type Product = {
    name: string;
    price: number;
}
const productSchema = buildSchema<Product>({
    // ...
    properties: {
        name: {
            dataType: "string",
            // ...
        },
        // ...
    }
    // ...
});
```

If you would still like to use inferred types from schemas using something like
`typeof productSchema`, you can still do it if you wrap it in a new type
`InferSchemaType`, but this is not encouraged. In the previous
example `InferSchemaType<typeOf productSchema>` is the same type as `Product`.

Related changes:

- Wherever you had defined your own schema, using `buildSchema()`
  and where using that as a type parameter, it can be changed to the defined
  type or just removed.
- `buildSchemaFrom` has been deleted since now it's identical to `buildSchema`

If you need more info: https://firecms.co/blog/types_refactor

## [0.48.0] - 2021-08-13

### Changed

- Fix for changes in forms not updating correctly when a real time update
  happened in Firestore
- Fix for popup view position
- Fix for popup view validating only the corresponding cell and not the whole
  property, which was provoking unfixable saving errors.

## [0.47.0] - 2021-08-10

### Changed

- [BREAKING] `EntityCustomViewBuilder` has been renamed to `EntityCustomView`
- Big form performance enhancements
- Fixes related to `oneOf` array properties.
- Fixed missing permission error in cell
- Added `collectionPath` to `PropertyBuilder`

## [0.46.0] - 2021-08-02

### Added

- `collectionPath` and `context` to `ExtraActionsParams`
- Green border indicator on collection tables to indicate that the value was
  saved successfully in Firestore.

## [0.45.0] - 2021-07-19

### Added

- New `oneOf` field in `ArrayProperty`. This new configuration allows the user
  to build complex array of objects structures, where the object is determined
  by a discriminator or `type` field and stored in the `value` field (both those
  fields are customizable). You can se an example of this in the content
  of [blog entries in the demo](https://demo.firecms.co/c/blog)
- You can now add custom views to your entity schemas, that get rendered next to
  the entity form. You can use these views for anything you need, such as
  rendering a custom form, building a dashboard or displaying a post preview.
- The `collectionPath` and app `context` props have been added
  to `PermissionBuilder` so you can get better info of the context of an entity.

### Changed

- Subcollection views and new schema custom views are now displayed side by side
  when you open the tabs in the side view (useful for better context switching)
- The markdown component has been replaced by a better one.
- Many bugfixes in the form popup view and enhanced behaviour. You can now keep
  a popup open and continue editing other fields. The popup doesn't close
  automatically now when you click on a different cell.

## [0.44.0] - 2021-07-19

### Changed

- [BREAKING] renamed `useAuthContext` to `useAuthController`
- Including `authController` in `PermissionBuilder` so you can access additional
  data for a user.
- Improved sample code and quickstart to include custom user logic

## [0.43.0] - 2021-07-06

### Changed

- Filtering in collections has been changed from a single dropdown to dropdowns
  in each column header.
- Added Timestamp filters
- `filterableProperties` has no longer effect since every field is filterable
  now and will be removed in the future.

### Added

- `indexes` property where you can specify the indexes in your Firestore
  configuration. That allows to filter/sort by multiple properties.

## [0.42.0] - 2021-06-22

### Changed

- Big internal refactor to have a better modularised code, also to generate
  better docs
- [BREAKING] EntityCollectionView (previously renamed to EntityCollection)
  has been removed. Simply rename to EntityCollection

## [0.41.1] - 2021-06-22

### Changed

- Fix for export component that was fetching the complete collections on mount.
  Now opening the CMS does not trigger excessive reads by default.

## [0.41.0] - 2021-06-19

### Changed

- Internal type fixes.
- [BREAKING] `ArrayProperty` first generic type changed from T to T[]
- [BREAKING] `CMSFormField` component (used for generating custom fields)
  has been replaced by a function called `buildPropertyField` that takes the
  same props
- Fix for jumping search bar while loading

## [0.40.0] - 2021-06-06

### Changed

- [BREAKING] Change EntityStatus from JS enum to TS type. This only affects you
  if you are using a save callback.
- [BREAKING] AlgoliaTextSearchDelegate is now a function instead of a class. You
  instantiate it the same, just remove the new keyword

## [0.39.1] - 2021-05-23

### Added

- Added `extra` and `setExtra` fields in `authController` to store custom user
  data.

### Changed

- Fix for home page
- Minor layout updates
- Removed `authResult` from auth context since it was actually useless and
  confusing

## [0.39.0] - 2021-05-13

### Added

- Allowing adding customized columns to CSV exports
- Added builder
- Allowing changing pagination size
- Allowing multiple paths per CMSView and `hideFromNavigation` flag added

### Changed

- [BREAKING] Material dependencies have been moved to `peerDependencies`
  If your build breaks, simply add these dependencies to your project:

```
"@mui/material": "^4.11.4",
"@mui/icons-material": "^4.11.2",
"@mui/lab": "^4.0.0-alpha.58",
"@material-ui/pickers": "^3.3.10",
```

## [0.38.2] - 2021-05-05

### Changed

- Custom id values are now trimmed
- Fix for entity actions dropdown
- Fix for being able to use side entity dialogs without having a rendered main
  view
- [BREAKING] If you are using provider and main view, you need to move the theme
  related fields from the main view to the provider (colors and fonts)

## [0.38.1] - 2021-05-03

### Changed

- Fix for unique in array validation and null values

## [0.38.0] - 2021-05-03

### Added

- New `uniqueInArray` validation prop. If you set it to `true`, the user will
  only be allowed to have the value of that property once in the parent
  `ArrayProperty`. It works on direct children properties or on first level
  children of a `MapProperty` (if set as the `.of` property of
  the `ArrayProperty`)

### Changed

- Fix for dates in new documents, being set to the current time
- The popup form field in the table now has a save button instead of saving
  automatically.

## [0.37.0] - 2021-04-29

### Changed

- Mono typeface import css has been removed from the core library and needs to
  be imported in every implementation now, like the Rubik typeface. Examples and
  Readme updated. Useful for SSR.
- Enhanced feedback for references configuration errors, no longer crashing the
  app.
- Changed double click behaviour in collections table to open the inline editor,
  replaced by a triple click. You can double click to select the content of the
  cell.

## [0.36.1] - 2021-04-29

### Changed

- Fix for navigation loading bug using NavigationBuilder

## [0.36.0] - 2021-04-29

### Changed

- `CMSApp` has been split internally into 3 components:
    - `CMSApp` which now is only in charge of initialising Firebase
    - `CMSAppProvider` which is in charge of providing all the contexts used by
      the CMS hooks.
    - `CMSMainView` which includes the views of the app including login screen
      and main collection and entity components. You can see an
      example [here](https://github.com/Camberi/firecms/blob/master/example/src/CustomCMSApp.tsx)
- Fix for a bug when saving entities.
- [BREAKING] `AuthContextController` has been renamed to `AuthController`

## [0.35.0] - 2021-04-26

### Added

- Added `useNavigationFrom` hook and `getNavigationFrom`
- Added `context` to save and delete callbacks, so you can
  access `getNavigationFrom`
  from within them.
- `NavigationBuilder` now supports returning a promise with the navigation
  result, useful if you need to check permissions based on the logged user.

### Changed

- [BREAKING] `SchemaSidePanelProps` has been renamed to `SchemaConfig` used in
  the `schemaResolver` prop.
- [BREAKING] `useAppConfigContext` has been renamed to `useCMSAppContext`

## [0.34.1] - 2021-04-07

### Changed

- Fix for broken collection detail buttons

## [0.34.0] - 2021-04-07

### Added

- Added unique fields validation
- Internal refactor of CollectionTable.tsx to improve its reusability

## [0.33.0] - 2021-03-30

### Added

- Added example shaped array custom fields in the `example` folder

### Changed

- Adaptations to make it easier to implement custom fields and use the internal
  CMS fields bound to properties.
- [BREAKING] `fieldProps` in the property fields configuration has been renamed
  to `customProps`
- [BREAKING] `customPreview` in the property fields configuration has been
  renamed to `preview`
- You don't need to specify an `of` props in array properties or a `properties`
  prop in map properties, if you specify a custom field

## [0.32.0] - 2021-03-30

### Added

- Allowing customizing enum chip colors. You can now specify the color key to
  the `EnumValueConfig`. You can also pass a `Map` instead of a plain object if
  you need to ensure the order of the elements.

### Changed

- Fix for Firebase peer dependency.
- [BREAKING] `EnumValues` is no longer generic.

## [0.31.0] - 2021-03-26

### Added

- Added callback for selecting file name when uploading files to an entity.

## [0.30.0] - 2021-03-16

### Added

- Improved permissions system. You can now set `create`, `edit` or `delete`
  permissions in the collection config. Those permissions can be set on a per
  user basis, using a builder.
- In the same way, you can now change the main navigation based on the logged
  user.

### Changed

- The `navigation` prop in `CMSApp` now can take an object where you define your
  collections like until now, but also the custom views that were found in the
  root level.
- [BREAKING] `AdditionalView` is now called `CMSView`
- [BREAKING] `customViews` in the main`CMSAppProps` has been moved under the new
  navigation object.
- [BREAKING] `deleteEnabled` and `editEnabled` have been removed from
  collections in favor of new `permissions` object.

## [0.29.0] - 2021-03-12

### Added

- Home page and possibility to add descriptions to collections using Markdown
- Allowing overriding locale (only used for changing date formats for now)
- Allowing customizing date formats with the parameter `dateTimeFormat`

## [0.28.2] - 2021-03-04

### Changed

- Fix for https://github.com/Camberi/firecms/issues/59
  (Algolia missing properties)
- Added ids to export

## [0.28.1] - 2021-03-05

### Changed

- Bigger drawer.
- Fix for schema resolving issue.
- Fix for react-router routes, they need to be exact now

## [0.28.0] - 2021-03-02

### Added

- Added export function in collection views, enabled by default but can be
  disabled.

### Changed

- Enhanced table performance by reducing the number of divs

## [0.27.0] - 2021-02-22

### Added

- Added `clearMissingValues` to map property config, allowing missing properties
  from field values to be deleted from Firestore.
- Added assigned size to custom previews.

## [0.26.2] - 2021-02-22

### Added

- MUI `disableEnforceFocus` is now enabled for entity dialogs

### Changed

- Enhanced disabled fields in table mode

## [0.26.1] - 2021-02-20

### Added

- Changed behavior of custom fields in table mode

## [0.26.0] - 2021-02-18

### Added

- You can now change entity properties on the fly, allowing for conditional
  fields, by using a builder that receives the current values.

### Changed

- The `disabled` flag has changed behavior. It now renders the corresponding
  field as disabled, instead of a preview. You can use the new flag `readOnly`
  to preserve the previous state
- Fix for empty strings on hooks and default values were causing a crash.
- Fix for additional column keys when defining collections.
- [BREAKING] `CMSFieldProps` is now called `FieldProps`
- [BREAKING] `FormFieldProps` is now called `CMSFormFieldProps`
- [BREAKING] `createFormField` is no longer passed as an argument
  in `CMSFieldProps`
  and it has been replaced with a `CMSFormField`, that is a React component that
  takes the same props. You most probably don't need this unless you are
  building nested custom fields.

## [0.25.2] - 2021-02-14

### Changed

- Fixed bug when switching subcollections in entity view.
- Fix for drag and drop arrays

## [0.25.1] - 2021-02-14

### Added

- `schemaResolver` props in the CMSApp level that allows overriding schemas and
  configs in the side dialog panels

## [0.25.0] - 2021-02-10

### Added

- `useSideEntityController` hook, allows to open the side dialog
  programmatically and override the entity schemas.
- New custom field for **arrays of references**, in form and table mode
- `initialSort` to collections views.

### Changed

- Removed full size entity view, in favor of side lateral menu. Also when typing
  directly URLs pointing to entities.
- Fix for form validation of untouched new entities.

## [0.24.0] - 2021-01-26

### Added

- Implemented FirebaseUi to allow for all possible Firebase login types.
- Added a `context` object in the `CMSFieldProps` that allows developers to
  access the context of the form, such as other field values. This is useful for
  creating conditional fields.
- Fix for buttons in rows of tables with no inline editing.

### Changed

- [BREAKING] The developer defined props in custom fields can be accessed now
  under the `customProps` property, instead of directly.

## [0.23.0] - 2021-01-23

### Added

- Users are able to select entities now
- Developers can now define custom actions in the collections, using a builder.
- Possibility to copy existing entities
- Two internal contexts are now exposed in the library: `useSnackbarController`
  and `useAuthContext`. More details in the README file
- Thanks to @faizaand and @Snivik for the PRs!

## [0.22.0] - 2021-01-02

### Added

- `onFirebaseInit` callback on the CMSApp called after Firebase initialisation.
  Useful for using the local emulator.

### Changed

- Fixed initial values bug when creating new entities and validation.
- Added `showError` prop to CMSFieldProps

## [0.21.2] - 2020-12-30

### Changed

- Fixed click behaviour of tables when inline editing is disabled.
- More consistent map property previews

## [0.21.1] - 2020-12-29

### Changed

- Table performance improvements

## [0.21.0] - 2020-12-28

### Added

- Inline editing of tables. Tables are now editable by default. There are two
  new parameters you can set in entity collection views.
    - `editEnabled` defaults to true. If false, the users will not be able to
      edit or create new entities.
    - `inlineEditing` defaults to true. If false, the users can still edit the
      content, but the inline editing is disabled. The side panel is still
      enabled.

### Changed

- [BREAKING] The custom fields API has been refactored and simplified. The
  Formik props have been abstracted away and only the relevant fields are
  exposed. You can find the new
  props [here](https://github.com/Camberi/firecms/blob/master/src/form/form_props.tsx)
  an example of the new implementation
  [here](https://github.com/Camberi/firecms/blob/master/example/src/custom_field/CustomColorTextField.tsx)
- Fixed date autovalues generating modified form prompt, even if it wasn't

## [0.20.0] - 2020-12-15

### Changed

- Internal refactor of CMSApp.tsx and contexts.
- [BREAKING] String properties config multiline value can no longer take a
  number and only accepts boolean values. Numbers used to be used to indicate
  the number of rows but TextField now grow automatically based on the content.
- Refactor of PreviewComponent to display better error messages when values are
  of an unexpected type.
- Dependencies update and cleanup.

## [0.19.0] - 2020-12-03

### Changed

- Added grouping and breadcrumbs to additional views and redesign.

## [0.18.1] - 2020-12-02

### Changed

- Array of enums fix when the value coming from Firestore is not an array
- A cosmetic fix for enum chips.
- Added deleted entity on delete hook

## [0.18.0] - 2020-11-30

### Changed

- [BREAKING] The deletion hook has been moved from the collection view to the
  entity schema.

## [0.17.2] - 2020-11-26

### Changed

- Fixed error when saving new entities

## [0.17.1] - 2020-11-23

### Changed

- Minor side navigation fix

## [0.17.0] - 2020-11-23

### Added

- Side navigation now stacks subcollections

## [0.16.6] - 2020-11-21

### Changed

- Fix for bug that was causing values not mapped as properties not to be saved.
- Internal refactor of preview properties
- Changed API for saveEntity

## [0.16.5] - 2020-11-20

### Changed

- Fix for composite reference paths such as "sites/en/product" References
  pointing to collection with a composite path were failing to locate the proper
  collection

## [0.16.4] - 2020-11-17

### Added

- Reference fields now include the reference key
- You can now filter array properties

### Changed

- Fix for initializing values to null, was colliding with enum validation.
- If you specify both a firebase config and are running in Firebase hosting, the
  specified config has now priority over the one found in the environment.

## [0.16.3] - 2020-11-13

### Added

- Allowing grouping of main navigation entries

## [0.16.2] - 2020-11-12

### Added

- Drag and drop reordering for storage fields
- `group` field in root navigation entries allow to group items into
  subcategories.

### Changed

- Adaptive wider size to subcollections seen in the entity side menu, which
  allows for a better layout of the table.
- Collection cells fade out if overflowed, instead of allowing scrolling

## [0.16.0] - 2020-11-10

### Added

- Auto values for timestamps. You can now set the `autoValue` property to
  timestamps to update the date to the current one either `on_create` (only when
  the entity is created) or `on_update` (every time it is saved)
- Markdown field with preview for string properties. Set the flag `markdown` to
  true in the CMS field config.
- Drag and drop feature for default arrays, allowing reorder

### Changed

- Reference field do not need to provide a schema or filter or search delegate
  of the target collection. All these properties are inferred from the
  collection path and the corresponding collection view. So setting an absolute
  path such as
  `products` will look into that path and find the corresponding view.

## [0.15.0] - 2020-11-02

### Added

- The lateral menu now is open on close based on the main navigation and has
  specific urls.
- You can now add a custom view to the main AppBar

### Changed

- Clicking on an entity in a collection now opens a lateral menu with an
  editable form instead of a preview.

## [0.14.3] - 2020-10-30

### Added

- Dropdown in entity collections to change row height. Added `defaultSize` to
  config.

### Changed

- Removed `small` property in collections in favor of `defaultSize`.

## [0.14.2] - 2020-10-27

### Added

- `columnWidth` field in properties to indicate the width of columns

### Changed

- Fix for wrong subcollections url.

## [0.14.0] - 2020-10-25

### Added

- Lateral panel for having entities info in context
- Revamped collection table for allow infinite scrolling and enhanced
  performance

### Changed

- Big general redesign
- Changed the layout of forms to single column. Removed `forceFullWidth` flag in
  properties.
- Renamed `urlMediaType` to `url` in the string property configuration.

[here]: https://github.com/Camberi/firecms/blob/master/example/src/custom_field/CustomColorTextField.tsx<|MERGE_RESOLUTION|>--- conflicted
+++ resolved
@@ -2,8 +2,6 @@
 id: changelog
 title: Changelog
 ---
-<<<<<<< HEAD
-=======
 
 ## [2.0.0-alpha1] - 2021-12-13
 
@@ -72,7 +70,6 @@
 called `PropertyFieldBinding`. The props have not changed. 
 - `CMSFormFieldProps` have been renamed to `PropertyFieldBindingProps`
 
->>>>>>> 584e4d22
 ## [1.0.1] - 2022-06-02
 
 ### Changed
