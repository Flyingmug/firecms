---
id: changelog
title: Changelog
---
<<<<<<< HEAD
## [2.0.0-alpha1] - 2021-12-13

### Collections
Collections and entity schemas have been merged into one single concept.
All the fields related to entity schemas have been moved to the collection level.
We felt it was redundant and the distribution of logic between those 2 concepts 
was a bit arbitrary.

### Properties
- All the configuration options that were located under the `config` prop of
  `properties` have been moved to the property level:
```typescript jsx
buildProperty<string>({
    dataType: "string",
    title: "Currency",
    config:{
      enumValues: {
        EUR: "Euros",
        DOL: "Dollars"
      }
    },
    validation: {
        required: true
    }
});
```
now becomes:
```typescript jsx
buildProperty<string>({
    dataType: "string",
    title: "Currency",
    enumValues: {
        EUR: "Euros",
        DOL: "Dollars"
    },
    validation: {
        required: true
    }
});
```
- The prop `title` in properties has been renamed to `name` for consistency with
  schemas and collections naming
- `PreviewComponent` has been renamed to `PropertyPreview`
- `PreviewComponentProps` has been renamed to `PropertyPreviewProps`
- Validation: The `email`validation prop in string properties is now placed
  at the property level (not under `validation`)
- `storageMeta`prop in string properties is now called `storage`
- `name` in `FieldProps` which refers to a property key, is now called `propertyKey`
- `name` in `PreviewComponent` which refers to a property key, is now called `propertyKey`
- `name` in `CMSFormFieldProps` which refers to a property key, is now
  called `propertyKey`
- Removed `mediaType` in the storage configuration of string properties. It is
  now inferred automatically.
- `TimestampProperty` is now renamed to `DateProperty` in order to reflect
  better the alignment with JS types instead of Firebase ones. The discriminator
  when declaring date properties now is `date` instead of `timestamp` 
- `toolbarActionsBuilder` in `CollectionTable` has been replaced by a prop where 
  you pass a React Component directly: `Actions`
- `toolbarActionsBuilder` in `CollectionTable` has been replaced by a prop where 
  you pass a React Component directly: `Actions`

### Custom properties and fields
- The `buildPropertyField` utility function has been replaced by a component
called `PropertyFieldBinding`. The props have not changed. 
- `CMSFormFieldProps` have been renamed to `PropertyFieldBindingProps`

=======
## [1.0.0-rc.5] - 2022-04-11

### Changed

- Fix for draggable bug in arrays with duplicated values.
- Reversed icons in header tables. Also, now the initial sort option is "asc"
as it is typical in most apps.
- Fix for cursor jumping to the end of an inline text field
 
>>>>>>> 01f2642b
## [1.0.0-rc.4] - 2022-03-14

### Changed

- Added `LoginViewProps` to `FirebaseCMSApp`. You can use it to customise
<<<<<<< HEAD
  the login flow, using the `disableSignupScreen` prop to prevent users from
  creating accounts in `password` mode. And to display a `NoUserComponent`
- when the user logging in `password` mode is not found
=======
the login flow, using the `disableSignupScreen` prop to prevent users from
creating accounts in `password` mode. And to display a `NoUserComponent`
when the user logging in `password` mode is not found 
>>>>>>> 01f2642b
- Fix for hidden CMS views bug.
- Fix for array select filters
- Fixed inline date popups
- Fix for not editable tables not updating on data changes

## [1.0.0-rc.3] - 2022-02-28

### Changed

- Fixed edge case of references in arrays not being resolved properly with
  property builders. Thanks, Paul Aranzamendez!

## [1.0.0-rc.2] - 2022-02-08

### Changed

- Fix for Portal import bug related to mui 5.4 version.
- Allowing `optional` custom ids
- Small cosmetic updates

## [1.0.0-rc.1] - 2022-01-23

### Changed

- Fix for "heap limit Allocation failed" error


## [1.0.0-beta11] - 2022-01-22

### Changed

- Fix for array components losing focus
- Added custom `regexMessage` for displaying when there is a string `regex`
  validation error.
- Property builders now include the `previousValues` prop, in case you need to
  compare the updates with the original values (only in the form view and the
  popup view in the collection).
- Changed page not found error message.


## [1.0.0-beta10] - 2022-01-11

### Changed

- Drag and drop implementation replaced for `react-beautiful-dnd`, for simpler 
code and better performance.
- Fix callbacks to open side panel, (by Kyle Fang)
- Fix for latest version of `react-router` types
- General dependencies update
- Many internal React eslint warning fixes


## [1.0.0-beta9] - 2021-12-17

### Added

- Optional `dependencies` prop in `AdditionalColumnDelegate` so that additional
  columns are always up-to-date when they depend on another entity property.
  Just pass an array of property keys

### Changed

- Many performance enhancements, related to avoiding re-renders, especially in
  the entity collection view table cells.
- Fix for popup form field in the collection view, not displaying the correct
  field in some occasions.

## [1.0.0-beta8] - 2021-12-13

### Added

- Fix for side dialog not opening when creating a new entity
- Performance tweaks

### Changed

- `useSchemaRegistry` has been removed and all it's functionality has been
  merged into `useNavigationContext`

## [1.0.0-beta7] - 2021-12-11

### Added

- Not found page when reaching a non-existing route.
- Indicator for selected page in navigation drawer
- Some performance enhancements

### Changed

- Fix for missing `index.js` export in version beta6
- Internal rework for persisting user configuration, like collection sizes or
  column widths.

## [1.0.0-beta6] - 2021-12-06

### Added

- New custom login screen that replaces FirebaseUi.
- Replaced `react-csv` with custom CSV implementation
- The previous changes were blocking SSR and build tools such as Vite, but more
  testing is needed.
- New type added `EntitySchemaResolver`, used mostly internally for resolving
  entity schemas (that means computing the property builders and transforming
  them to a `ResolvedEntitySchema`)

### Changed

- Fix for collections not refreshing correctly
- [BREAKING] `schemaResolver` at the `FireCMS` level has been renamed to
  `schemaOverrideHandler`.

## [1.0.0-beta5] - 2021-11-22

### Added

- `snackbarController` added to `FireCMSContext` so it can be used in callbacks.
- `width` parameter added to `SideEntityController`'s `open` function, so you
  can select the width of the side view.
- The user selection regarding dark mode is now persisted in local storage
  (if different from the system selection)

### Changed

- Fix for data not being refreshed correctly in collections.

## [1.0.0-beta4] - 2021-11-14

### Added

- Added additional props to `NavigationBuilder` and `Authenticator`, including
  `dataSource` and `storageSource`. These are useful if you need to fetch some
  data from your datasource (such as if you want to check if a logged user has
  an entry in Firestore) and apply the corresponding permissions or navigation.
- Added `SelectionController` to `EntityCollectionView`. You can use
  `useSelectionController` and pass it your custom `EntityCollectionView`
  if you want to control the selected entities. If you are
  using `FirebaseCMSApp` as an entry point, you can define your
  `Autheticator` as:
```tsx
import { User as FirebaseUser } from "firebase/auth";
const myAuthenticator: Authenticator<FirebaseUser> = async ({
                                                                user,
                                                                authController
                                                            }) => {
    console.log("Allowing access to", user?.email);
    // ...
    return true;
};
```
- Implemented dark mode for markdown fields
- Column sizes and collections tables are now persisted in local storage

### Changed

- The `User` types have been replaced by generics all through the app. Types
  like `AuthController` or `NavigationBuilder` now have a generic argument that
  allows to define the user type. In the case of
- Internal work around to prevent collections going back to the start due to
  Firestore returning incomplete collection data.
- [BREAKING] `useCollectionFetch` now uses `sortBy` in the format
  `[Extract<keyof M, string>, "asc" | "desc"]` for consistency
- [BREAKING] `extraActions` in `EntityCollection` now
  receives `selectionController`  instead of `selectedEntities`.
- Fix for filters in tables including `enumValues`

## [1.0.0-beta3] - 2021-11-07

### Changed

- `EntityCollectionTable` has been renamed to `EntityCollectionView`
- Reference visual fix
  [144](https://github.com/Camberi/firecms/issues/144)
- Removed `entityId` to `PropertyBuilder` when copying an entity
  [145](https://github.com/Camberi/firecms/issues/145)
- Fix and reimplemented navigation blocking behaviour
  [146](https://github.com/Camberi/firecms/issues/146)
- Hiding correctly `hidden` properties if they are in a `MapProperty

### Added

- New `Table` component used internally by `CollectionTable`. `Table` is not
  coupled with our entities and collections models and can be used as a single
  component. It includes generic sorting and filtering capabilities.

## [1.0.0-beta2] - 2021-10-07

### Changed

- When copying an entity the permission used is `create` now, instead of `edit`.
- Fix for entities not being saved when new or copy was clicked
- Fix for multiple delete keeping old state.
- Fix multiple form styles.
- Fix for array of number enums.

### Added

Added `hidden` configuration to disabled fields:

```tsx
buildProperty({
    dataType: "string",
    title: "Hidden field",
    disabled: {
        hidden: true
    }
})
```

## [1.0.0-beta1] - 2021-10-01

Many **breaking changes** in this version unfortunately, but it's for the
better!
We have done a lot of internal refactorings with the primary goal of making
internal and external APIs more predictable and consistent.

You can find a list of all the changes and help
in [Migrating from alpha versions](https://firecms.co/docs/migrating_from_alpha_versions)

## [0.50.0] - 2021-08-15

### Changed

- Added post process to storage metadata. @zhigang1992 thanks!
- Disabling add button on disabled array properties

## [0.49.1] - 2021-08-15

### Changed

- Fix for broken custom entity views and new entities.

## [0.49.0] - 2021-08-13

### Changed

[BREAKING] Big types refactor. **This only affects you if you use Typescript.**

All the key signatures affecting schemas (`EntitySchema` and related) have
changed from `EntitySchema<Key extends string = string>`
to `EntitySchema<M>` where `M` is simply your model, though you can omit it.

You are now encouraged to define your model like:

```tsx
type Product = {
    name: string;
    price: number;
}
const productSchema = buildSchema<Product>({
    // ...
    properties: {
        name: {
            dataType: "string",
            // ...
        },
        // ...
    }
    // ...
});
```

If you would still like to use inferred types from schemas using something like
`typeof productSchema`, you can still do it if you wrap it in a new type
`InferSchemaType`, but this is not encouraged. In the previous
example `InferSchemaType<typeOf productSchema>` is the same type as `Product`.

Related changes:

- Wherever you had defined your own schema, using `buildSchema()`
  and where using that as a type parameter, it can be changed to the defined
  type or just removed.
- `buildSchemaFrom` has been deleted since now it's identical to `buildSchema`

If you need more info: https://firecms.co/blog/types_refactor

## [0.48.0] - 2021-08-13

### Changed

- Fix for changes in forms not updating correctly when a real time update
  happened in Firestore
- Fix for popup view position
- Fix for popup view validating only the corresponding cell and not the whole
  property, which was provoking unfixable saving errors.

## [0.47.0] - 2021-08-10

### Changed

- [BREAKING] `EntityCustomViewBuilder` has been renamed to `EntityCustomView`
- Big form performance enhancements
- Fixes related to `oneOf` array properties.
- Fixed missing permission error in cell
- Added `collectionPath` to `PropertyBuilder`

## [0.46.0] - 2021-08-02

### Added

- `collectionPath` and `context` to `ExtraActionsParams`
- Green border indicator on collection tables to indicate that the value was
  saved successfully in Firestore.

## [0.45.0] - 2021-07-19

### Added

- New `oneOf` field in `ArrayProperty`. This new configuration allows the user
  to build complex array of objects structures, where the object is determined
  by a discriminator or `type` field and stored in the `value` field (both those
  fields are customizable). You can se an example of this in the content
  of [blog entries in the demo](https://demo.firecms.co/c/blog)
- You can now add custom views to your entity schemas, that get rendered next to
  the entity form. You can use these views for anything you need, such as
  rendering a custom form, building a dashboard or displaying a post preview.
- The `collectionPath` and app `context` props have been added
  to `PermissionBuilder` so you can get better info of the context of an entity.

### Changed

- Subcollection views and new schema custom views are now displayed side by side
  when you open the tabs in the side view (useful for better context switching)
- The markdown component has been replaced by a better one.
- Many bugfixes in the form popup view and enhanced behaviour. You can now keep
  a popup open and continue editing other fields. The popup doesn't close
  automatically now when you click on a different cell.

## [0.44.0] - 2021-07-19

### Changed

- [BREAKING] renamed `useAuthContext` to `useAuthController`
- Including `authController` in `PermissionBuilder` so you can access additional
  data for a user.
- Improved sample code and quickstart to include custom user logic

## [0.43.0] - 2021-07-06

### Changed

- Filtering in collections has been changed from a single dropdown to dropdowns
  in each column header.
- Added Timestamp filters
- `filterableProperties` has no longer effect since every field is filterable
  now and will be removed in the future.

### Added

- `indexes` property where you can specify the indexes in your Firestore
  configuration. That allows to filter/sort by multiple properties.

## [0.42.0] - 2021-06-22

### Changed

- Big internal refactor to have a better modularised code, also to generate
  better docs
- [BREAKING] EntityCollectionView (previously renamed to EntityCollection)
  has been removed. Simply rename to EntityCollection

## [0.41.1] - 2021-06-22

### Changed

- Fix for export component that was fetching the complete collections on mount.
  Now opening the CMS does not trigger excessive reads by default.

## [0.41.0] - 2021-06-19

### Changed

- Internal type fixes.
- [BREAKING] `ArrayProperty` first generic type changed from T to T[]
- [BREAKING] `CMSFormField` component (used for generating custom fields)
  has been replaced by a function called `buildPropertyField` that takes the
  same props
- Fix for jumping search bar while loading

## [0.40.0] - 2021-06-06

### Changed

- [BREAKING] Change EntityStatus from JS enum to TS type. This only affects you
  if you are using a save callback.
- [BREAKING] AlgoliaTextSearchDelegate is now a function instead of a class. You
  instantiate it the same, just remove the new keyword

## [0.39.1] - 2021-05-23

### Added

- Added `extra` and `setExtra` fields in `authController` to store custom user
  data.

### Changed

- Fix for home page
- Minor layout updates
- Removed `authResult` from auth context since it was actually useless and
  confusing

## [0.39.0] - 2021-05-13

### Added

- Allowing adding customized columns to CSV exports
- Added builder
- Allowing changing pagination size
- Allowing multiple paths per CMSView and `hideFromNavigation` flag added

### Changed

- [BREAKING] Material dependencies have been moved to `peerDependencies`
  If your build breaks, simply add these dependencies to your project:

```
"@mui/material": "^4.11.4",
"@mui/icons-material": "^4.11.2",
"@mui/lab": "^4.0.0-alpha.58",
"@material-ui/pickers": "^3.3.10",
```

## [0.38.2] - 2021-05-05

### Changed

- Custom id values are now trimmed
- Fix for entity actions dropdown
- Fix for being able to use side entity dialogs without having a rendered main
  view
- [BREAKING] If you are using provider and main view, you need to move the theme
  related fields from the main view to the provider (colors and fonts)

## [0.38.1] - 2021-05-03

### Changed

- Fix for unique in array validation and null values

## [0.38.0] - 2021-05-03

### Added

- New `uniqueInArray` validation prop. If you set it to `true`, the user will
  only be allowed to have the value of that property once in the parent
  `ArrayProperty`. It works on direct children properties or on first level
  children of a `MapProperty` (if set as the `.of` property of
  the `ArrayProperty`)

### Changed

- Fix for dates in new documents, being set to the current time
- The popup form field in the table now has a save button instead of saving
  automatically.

## [0.37.0] - 2021-04-29

### Changed

- Mono typeface import css has been removed from the core library and needs to
  be imported in every implementation now, like the Rubik typeface. Examples and
  Readme updated. Useful for SSR.
- Enhanced feedback for references configuration errors, no longer crashing the
  app.
- Changed double click behaviour in collections table to open the inline editor,
  replaced by a triple click. You can double click to select the content of the
  cell.

## [0.36.1] - 2021-04-29

### Changed

- Fix for navigation loading bug using NavigationBuilder

## [0.36.0] - 2021-04-29

### Changed

- `CMSApp` has been split internally into 3 components:
    - `CMSApp` which now is only in charge of initialising Firebase
    - `CMSAppProvider` which is in charge of providing all the contexts used by
      the CMS hooks.
    - `CMSMainView` which includes the views of the app including login screen
      and main collection and entity components. You can see an
      example [here](https://github.com/Camberi/firecms/blob/master/example/src/CustomCMSApp.tsx)
- Fix for a bug when saving entities.
- [BREAKING] `AuthContextController` has been renamed to `AuthController`

## [0.35.0] - 2021-04-26

### Added

- Added `useNavigationFrom` hook and `getNavigationFrom`
- Added `context` to save and delete callbacks, so you can
  access `getNavigationFrom`
  from within them.
- `NavigationBuilder` now supports returning a promise with the navigation
  result, useful if you need to check permissions based on the logged user.

### Changed

- [BREAKING] `SchemaSidePanelProps` has been renamed to `SchemaConfig` used in
  the `schemaResolver` prop.
- [BREAKING] `useAppConfigContext` has been renamed to `useCMSAppContext`

## [0.34.1] - 2021-04-07

### Changed

- Fix for broken collection detail buttons

## [0.34.0] - 2021-04-07

### Added

- Added unique fields validation
- Internal refactor of CollectionTable.tsx to improve its reusability

## [0.33.0] - 2021-03-30

### Added

- Added example shaped array custom fields in the `example` folder

### Changed

- Adaptations to make it easier to implement custom fields and use the internal
  CMS fields bound to properties.
- [BREAKING] `fieldProps` in the property fields configuration has been renamed
  to `customProps`
- [BREAKING] `customPreview` in the property fields configuration has been
  renamed to `preview`
- You don't need to specify an `of` props in array properties or a `properties`
  prop in map properties, if you specify a custom field

## [0.32.0] - 2021-03-30

### Added

- Allowing customizing enum chip colors. You can now specify the color key to
  the `EnumValueConfig`. You can also pass a `Map` instead of a plain object if
  you need to ensure the order of the elements.

### Changed

- Fix for Firebase peer dependency.
- [BREAKING] `EnumValues` is no longer generic.

## [0.31.0] - 2021-03-26

### Added

- Added callback for selecting file name when uploading files to an entity.

## [0.30.0] - 2021-03-16

### Added

- Improved permissions system. You can now set `create`, `edit` or `delete`
  permissions in the collection config. Those permissions can be set on a per
  user basis, using a builder.
- In the same way, you can now change the main navigation based on the logged
  user.

### Changed

- The `navigation` prop in `CMSApp` now can take an object where you define your
  collections like until now, but also the custom views that were found in the
  root level.
- [BREAKING] `AdditionalView` is now called `CMSView`
- [BREAKING] `customViews` in the main`CMSAppProps` has been moved under the new
  navigation object.
- [BREAKING] `deleteEnabled` and `editEnabled` have been removed from
  collections in favor of new `permissions` object.

## [0.29.0] - 2021-03-12

### Added

- Home page and possibility to add descriptions to collections using Markdown
- Allowing overriding locale (only used for changing date formats for now)
- Allowing customizing date formats with the parameter `dateTimeFormat`

## [0.28.2] - 2021-03-04

### Changed

- Fix for https://github.com/Camberi/firecms/issues/59
  (Algolia missing properties)
- Added ids to export

## [0.28.1] - 2021-03-05

### Changed

- Bigger drawer.
- Fix for schema resolving issue.
- Fix for react-router routes, they need to be exact now

## [0.28.0] - 2021-03-02

### Added

- Added export function in collection views, enabled by default but can be
  disabled.

### Changed

- Enhanced table performance by reducing the number of divs

## [0.27.0] - 2021-02-22

### Added

- Added `clearMissingValues` to map property config, allowing missing properties
  from field values to be deleted from Firestore.
- Added assigned size to custom previews.

## [0.26.2] - 2021-02-22

### Added

- MUI `disableEnforceFocus` is now enabled for entity dialogs

### Changed

- Enhanced disabled fields in table mode

## [0.26.1] - 2021-02-20

### Added

- Changed behavior of custom fields in table mode

## [0.26.0] - 2021-02-18

### Added

- You can now change entity properties on the fly, allowing for conditional
  fields, by using a builder that receives the current values.

### Changed

- The `disabled` flag has changed behavior. It now renders the corresponding
  field as disabled, instead of a preview. You can use the new flag `readOnly`
  to preserve the previous state
- Fix for empty strings on hooks and default values were causing a crash.
- Fix for additional column keys when defining collections.
- [BREAKING] `CMSFieldProps` is now called `FieldProps`
- [BREAKING] `FormFieldProps` is now called `CMSFormFieldProps`
- [BREAKING] `createFormField` is no longer passed as an argument
  in `CMSFieldProps`
  and it has been replaced with a `CMSFormField`, that is a React component that
  takes the same props. You most probably don't need this unless you are
  building nested custom fields.

## [0.25.2] - 2021-02-14

### Changed

- Fixed bug when switching subcollections in entity view.
- Fix for drag and drop arrays

## [0.25.1] - 2021-02-14

### Added

- `schemaResolver` props in the CMSApp level that allows overriding schemas and
  configs in the side dialog panels

## [0.25.0] - 2021-02-10

### Added

- `useSideEntityController` hook, allows to open the side dialog
  programmatically and override the entity schemas.
- New custom field for **arrays of references**, in form and table mode
- `initialSort` to collections views.

### Changed

- Removed full size entity view, in favor of side lateral menu. Also when typing
  directly URLs pointing to entities.
- Fix for form validation of untouched new entities.

## [0.24.0] - 2021-01-26

### Added

- Implemented FirebaseUi to allow for all possible Firebase login types.
- Added a `context` object in the `CMSFieldProps` that allows developers to
  access the context of the form, such as other field values. This is useful for
  creating conditional fields.
- Fix for buttons in rows of tables with no inline editing.

### Changed

- [BREAKING] The developer defined props in custom fields can be accessed now
  under the `customProps` property, instead of directly.

## [0.23.0] - 2021-01-23

### Added

- Users are able to select entities now
- Developers can now define custom actions in the collections, using a builder.
- Possibility to copy existing entities
- Two internal contexts are now exposed in the library: `useSnackbarController`
  and `useAuthContext`. More details in the README file
- Thanks to @faizaand and @Snivik for the PRs!

## [0.22.0] - 2021-01-02

### Added

- `onFirebaseInit` callback on the CMSApp called after Firebase initialisation.
  Useful for using the local emulator.

### Changed

- Fixed initial values bug when creating new entities and validation.
- Added `showError` prop to CMSFieldProps

## [0.21.2] - 2020-12-30

### Changed

- Fixed click behaviour of tables when inline editing is disabled.
- More consistent map property previews

## [0.21.1] - 2020-12-29

### Changed

- Table performance improvements

## [0.21.0] - 2020-12-28

### Added

- Inline editing of tables. Tables are now editable by default. There are two
  new parameters you can set in entity collection views.
    - `editEnabled` defaults to true. If false, the users will not be able to
      edit or create new entities.
    - `inlineEditing` defaults to true. If false, the users can still edit the
      content, but the inline editing is disabled. The side panel is still
      enabled.

### Changed

- [BREAKING] The custom fields API has been refactored and simplified. The
  Formik props have been abstracted away and only the relevant fields are
  exposed. You can find the new
  props [here](https://github.com/Camberi/firecms/blob/master/src/form/form_props.tsx)
  an example of the new implementation
  [here](https://github.com/Camberi/firecms/blob/master/example/src/custom_field/CustomColorTextField.tsx)
- Fixed date autovalues generating modified form prompt, even if it wasn't

## [0.20.0] - 2020-12-15

### Changed

- Internal refactor of CMSApp.tsx and contexts.
- [BREAKING] String properties config multiline value can no longer take a
  number and only accepts boolean values. Numbers used to be used to indicate
  the number of rows but TextField now grow automatically based on the content.
- Refactor of PreviewComponent to display better error messages when values are
  of an unexpected type.
- Dependencies update and cleanup.

## [0.19.0] - 2020-12-03

### Changed

- Added grouping and breadcrumbs to additional views and redesign.

## [0.18.1] - 2020-12-02

### Changed

- Array of enums fix when the value coming from Firestore is not an array
- A cosmetic fix for enum chips.
- Added deleted entity on delete hook

## [0.18.0] - 2020-11-30

### Changed

- [BREAKING] The deletion hook has been moved from the collection view to the
  entity schema.

## [0.17.2] - 2020-11-26

### Changed

- Fixed error when saving new entities

## [0.17.1] - 2020-11-23

### Changed

- Minor side navigation fix

## [0.17.0] - 2020-11-23

### Added

- Side navigation now stacks subcollections

## [0.16.6] - 2020-11-21

### Changed

- Fix for bug that was causing values not mapped as properties not to be saved.
- Internal refactor of preview properties
- Changed API for saveEntity

## [0.16.5] - 2020-11-20

### Changed

- Fix for composite reference paths such as "sites/en/product" References
  pointing to collection with a composite path were failing to locate the proper
  collection

## [0.16.4] - 2020-11-17

### Added

- Reference fields now include the reference key
- You can now filter array properties

### Changed

- Fix for initializing values to null, was colliding with enum validation.
- If you specify both a firebase config and are running in Firebase hosting, the
  specified config has now priority over the one found in the environment.

## [0.16.3] - 2020-11-13

### Added

- Allowing grouping of main navigation entries

## [0.16.2] - 2020-11-12

### Added

- Drag and drop reordering for storage fields
- `group` field in root navigation entries allow to group items into
  subcategories.

### Changed

- Adaptive wider size to subcollections seen in the entity side menu, which
  allows for a better layout of the table.
- Collection cells fade out if overflowed, instead of allowing scrolling

## [0.16.0] - 2020-11-10

### Added

- Auto values for timestamps. You can now set the `autoValue` property to
  timestamps to update the date to the current one either `on_create` (only when
  the entity is created) or `on_update` (every time it is saved)
- Markdown field with preview for string properties. Set the flag `markdown` to
  true in the CMS field config.
- Drag and drop feature for default arrays, allowing reorder

### Changed

- Reference field do not need to provide a schema or filter or search delegate
  of the target collection. All these properties are inferred from the
  collection path and the corresponding collection view. So setting an absolute
  path such as
  `products` will look into that path and find the corresponding view.

## [0.15.0] - 2020-11-02

### Added

- The lateral menu now is open on close based on the main navigation and has
  specific urls.
- You can now add a custom view to the main AppBar

### Changed

- Clicking on an entity in a collection now opens a lateral menu with an
  editable form instead of a preview.

## [0.14.3] - 2020-10-30

### Added

- Dropdown in entity collections to change row height. Added `defaultSize` to
  config.

### Changed

- Removed `small` property in collections in favor of `defaultSize`.

## [0.14.2] - 2020-10-27

### Added

- `columnWidth` field in properties to indicate the width of columns

### Changed

- Fix for wrong subcollections url.

## [0.14.0] - 2020-10-25

### Added

- Lateral panel for having entities info in context
- Revamped collection table for allow infinite scrolling and enhanced
  performance

### Changed

- Big general redesign
- Changed the layout of forms to single column. Removed `forceFullWidth` flag in
  properties.
- Renamed `urlMediaType` to `url` in the string property configuration.

[here]: https://github.com/Camberi/firecms/blob/master/example/src/custom_field/CustomColorTextField.tsx<|MERGE_RESOLUTION|>--- conflicted
+++ resolved
@@ -2,7 +2,7 @@
 id: changelog
 title: Changelog
 ---
-<<<<<<< HEAD
+
 ## [2.0.0-alpha1] - 2021-12-13
 
 ### Collections
@@ -69,31 +69,23 @@
 called `PropertyFieldBinding`. The props have not changed. 
 - `CMSFormFieldProps` have been renamed to `PropertyFieldBindingProps`
 
-=======
 ## [1.0.0-rc.5] - 2022-04-11
 
 ### Changed
 
 - Fix for draggable bug in arrays with duplicated values.
 - Reversed icons in header tables. Also, now the initial sort option is "asc"
-as it is typical in most apps.
+  as it is typical in most apps.
 - Fix for cursor jumping to the end of an inline text field
- 
->>>>>>> 01f2642b
+
 ## [1.0.0-rc.4] - 2022-03-14
 
 ### Changed
 
 - Added `LoginViewProps` to `FirebaseCMSApp`. You can use it to customise
-<<<<<<< HEAD
   the login flow, using the `disableSignupScreen` prop to prevent users from
   creating accounts in `password` mode. And to display a `NoUserComponent`
-- when the user logging in `password` mode is not found
-=======
-the login flow, using the `disableSignupScreen` prop to prevent users from
-creating accounts in `password` mode. And to display a `NoUserComponent`
-when the user logging in `password` mode is not found 
->>>>>>> 01f2642b
+when the user logging in `password` mode is not found
 - Fix for hidden CMS views bug.
 - Fix for array select filters
 - Fixed inline date popups
