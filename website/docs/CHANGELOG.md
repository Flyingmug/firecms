---
id: changelog
title: Changelog
---
<<<<<<< HEAD
=======
## [2.1.0] - 2023-08-

### Changed

- [BREAKING] The logic to verify valid filter combinations has been moved to the `DataSource` interface.
  This improves the ability to customize the data source and allows for more complex filters.
  This change will only affect you if you have implemented a custom data source. You will need to 
  add a `isFilterCombinationValid` method to your data source.

>>>>>>> c67b8056
## [2.0.5] - 2023-07-11

### Changed

- Default value for string properties is now `null` instead of `"""`.
- Fix for changing text search controller not updating as a dependency.
<<<<<<< HEAD
- Fix for setting a unique field using a reference, which was 
generating an invalid query in Firestore.
 
=======
- Fix for setting a unique field using a reference, which was
  generating an invalid query in Firestore.

>>>>>>> c67b8056
## [2.0.4] - 2023-06-15

### Changed

- Fix for `forceFilter` not being applied correctly in reference views.
- Fix for nullable enum validation config.

## [2.0.3] - 2023-06-15

### Changed

- Fix for form resetting values when saving.

## [2.0.2] - 2023-06-14

### Changed

- Replaced `flexsearch` with `js-search`. Their imports are too messed up.
- Fix for form assigning wrong ids
-

## [2.0.1] - 2023-06-12

### Changed

- Fix for block entries not generating the correct default value when adding a new entry. This was causing
  a bug when the child property is an array, like in the blog example.
- Added the `formAutoSave` to collections. This removes the buttons from the form and automatically saves
  the entity when there are changes or the user leaves the form.
- You can now access the `formContext` from collection views, allowing you to access the current entity
  being edited, modify values and `save`.

## [2.0.0] - 2023-06-07

### Changed

- You can use a callback to define the default view of an entity now.
- Fix when opening entities from a custom view, that also uses subcollections.

## [2.0.0-rc.2] - 2023-06-05

### Changed

- `@mui/x-date-pickers` dependency reverted to `^5.0.0`
- Assigned default values to every property now, based on the property type.
  e.g. boolean properties will have a default value of `false`, maps to `{}`,
  and most other properties to `null`.
- Removed empty space for hidden properties in the entity side dialog.

## [2.0.0-rc.1] - 2023-05-31

### Changed

- Added arbitrary key-value fields with the prop `keyValue` in map properties
- `@mui/x-date-pickers` dependency updated (you may need to bump your version
  to 6.5.0)
- Some enhancements to the `EntityCollectionTable` component, referring to
  values being updated in the background. Also correct debouncing for
  table fields.

## [2.0.0-beta.7] - 2023-05-23

### Changed

- Added support for collection groups
- [BREAKING] The `countEntities` function in the data source now takes an
  object instead of a string as parameter. This will only affect you if you
  have built a custom component using that function.
- Added string url previews to fields
- Fix for geopoints not being serialized correctly when saving.

## [2.0.0-beta.6] - 2023-05-11

### Changed

- Fix for Typescript types not being exported correctly and giving errors
  when using the library with the quickstart.
- Fix for error messages not showing up correctly in new text inputs.
- Fix for flexsearch import causing crash using webpack

## [2.0.0-beta.5] - 2023-04-28

### Changed

- Updated fields Look and Feel. Text fields are now custom, not the ones
  provided by Material UI. This allows for more customization, less code, and
  better performance.
- Fixed login view not centered
- Fixed popup field selection and drag and drop bug
- Fix for skip login field
- HTML now rendered correctly in markdown previews
- Fix for `read` permission not being applied correctly.
- Fix for not centered empty view state in collections

## [2.0.0-beta.4] - 2023-03-30

### Changed

- Fixed table header bug
- Added search bar in home page
- Added favourites and recent collections view in home page.
- Fix for some deeply nested property builders in arrays
- Added `autoOpenDrawer` prop, allowing to open the drawer automatically when
  hovering the menu.
- Allow choosing which custom view or subcollection is opened by default,
  with the `defaultSelectedView` prop. Thanks to @SeeringPhil for the PR!
- Renamed `builder` to `Builder` in collection custom views for consistency.

## [2.0.0-beta.3] - 2023-03-21

### Changed

- Fixed bug regarding custom selection controllers.
- Fix for default value not being set in array properties.
- Enabled Firebase App Check. Thanks to @sengerts for the PR!
- Added copy function to array views. Thanks to @guustmc for the PR!
- The entity side dialog is now wider by default.
- Small improvements to block properties. Now the first type is selected by
  default.
- Fixed additional ordering added when multiple filter applied, which created a
  bug.
  Thanks to @juanleondev for the PR!
- Renamed `ReferenceSelectionView` to `ReferenceSelectionInner`
- Added reference filters
- Fixed delay of table update when deleting an entity
- You can now change the value of any property within a custom field.

## [2.0.0-beta.2] - 2023-01-30

### Changed

- Fixed bug where collection actions were getting their internal state reset.
- Improved preview of files that are not images, videos, or audio files.
- Form optimizations
- Fix for reference dialog not clearing selection
- Fix for multiple error snackbar, when there is an error uploading a file.
- Fix for missing highlight when closing side dialog.
- Fix for delayed data update when changing filters.
- Internal refactoring of the `EntityCollectionTable` component.
- [BREAKING] In the component `EntityCollectionTable`, the prop `ActionsBuilder`
  has been replaced with `actions`.

## [2.0.0-beta.1] - 2023-01-18

This is the first beta release of FireCMS v2.0.0.
While still in beta, we consider this version stable enough to be used in
production.

> All changes related to V2 alpha are currently bundled in these documents:
> - [What's new in version 2.0.0](https://firecms.co/docs/new_in_v2)
> - [Migration guide from version 1.x to 2.0.0](https://firecms.co/docs/migrating_from_v1)

> The changelog for 1.0.0 versions and previous versions can be
> found [here](https://firecms.co/docs/1.0.0/changelog)<|MERGE_RESOLUTION|>--- conflicted
+++ resolved
@@ -2,8 +2,6 @@
 id: changelog
 title: Changelog
 ---
-<<<<<<< HEAD
-=======
 ## [2.1.0] - 2023-08-
 
 ### Changed
@@ -13,22 +11,15 @@
   This change will only affect you if you have implemented a custom data source. You will need to 
   add a `isFilterCombinationValid` method to your data source.
 
->>>>>>> c67b8056
 ## [2.0.5] - 2023-07-11
 
 ### Changed
 
 - Default value for string properties is now `null` instead of `"""`.
 - Fix for changing text search controller not updating as a dependency.
-<<<<<<< HEAD
-- Fix for setting a unique field using a reference, which was 
-generating an invalid query in Firestore.
- 
-=======
 - Fix for setting a unique field using a reference, which was
   generating an invalid query in Firestore.
 
->>>>>>> c67b8056
 ## [2.0.4] - 2023-06-15
 
 ### Changed
