--- conflicted
+++ resolved
@@ -1,11 +1,6 @@
 module.exports = {
-<<<<<<< HEAD
-    darkMode: "class",
+    darkMode: ["class", '[data-theme="dark"]'],
     content: ["./src/**/*.html", "./src/**/*.js", "./src/**/*.tsx"],
-=======
-    darkMode: ['class', '[data-theme="dark"]'],
-    content: ['./src/**/*.html', './src/**/*.js', './src/**/*.tsx'],
->>>>>>> bade0fa8
     // important: '#tailwind',
     corePlugins: { preflight: false },
     theme: {
