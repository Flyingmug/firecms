--- conflicted
+++ resolved
@@ -36,23 +36,6 @@
 
             </>}
             right={<>
-<<<<<<< HEAD
-                <h2 className={"h2"}>Fill in the details of the Nike Air Max
-                    270 </h2>
-                <p className="text-xl text-gray-600 dark:text-gray-200">
-                    Use a prompt to indicate how you would like the autofill
-                    feature to work. Imagine you have an ecommerce store and
-                    you want to add a new product to your catalog.
-                </p>
-                <p>
-                    ...or you are writing an article
-                </p>
-                <p>
-                    ...or creating a course on Sustainability
-                </p>
-                <p>
-                    ...or anything you can think of
-=======
                 <h2 className={"h2"}>
                     Fill in the details of the Nike Air Max 90
                 </h2>
@@ -69,7 +52,6 @@
                 </p>
                 <p className="text-xl">
                     ...or <b>anything</b> you can think of
->>>>>>> 1c57ed90
                 </p>
 
                 <p className="text-base text-gray-600 dark:text-gray-200">
