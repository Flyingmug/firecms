--- conflicted
+++ resolved
@@ -91,7 +91,6 @@
     src: url(https://fonts.gstatic.com/s/rubik/v20/iJWZBXyIfDnIV5PNhY1KTN7Z-Yh-2Y-FV0UzdYPFkZVO.woff) format('woff');
     unicode-range: U+0000-00FF, U+0131, U+0152-0153, U+02BB-02BC, U+02C6, U+02DA, U+02DC, U+2000-206F, U+2074, U+20AC, U+2122, U+2191, U+2193, U+2212, U+2215, U+FEFF, U+FFFD;
 }
-
 
 
 /* You can override the default Infima variables here. */
@@ -104,13 +103,8 @@
     --ifm-color-primary-lighter: #1a83ff;
     --ifm-color-primary-lightest: #3e97ff;
     --ifm-code-font-size: 95%;
-<<<<<<< HEAD
     --ifm-font-weight-bold: 600;
-    --ifm-navbar-background-color: rgba(255, 255, 255, 0.33);
-=======
-    --ifm-font-weight-bold: 500;
     --ifm-custom-navbar-background-color: rgba(255, 255, 255, 0.33);
->>>>>>> 17746ee1
     --ifm-heading-font-family: 'Rubik', "Segoe UI", Roboto, Ubuntu, Cantarell, "Noto Sans", sans-serif, system-ui, "Segoe UI", Helvetica, Arial, sans-serif, "Apple Color Emoji", "Segoe UI Emoji", "Segoe UI Symbol";
     /*--ifm-font-family-base: 'IBM Plex Sans', 'Noto Sans', sans-serif,  Helvetica, Arial, "Segoe UI", Roboto, Ubuntu, Cantarell, "Noto Sans", sans-serif, system-ui, "Segoe UI",  sans-serif, "Apple Color Emoji", "Segoe UI Emoji", "Segoe UI Symbol";*/
 
@@ -180,13 +174,12 @@
     z-index: 0;
 }
 
-<<<<<<< HEAD
 .navbar.navbar--fixed-top {
     backdrop-filter: blur(4px);
-=======
+}
+
 html[data-theme=dark] .header-github-link:before {
     background: url("data:image/svg+xml;charset=utf-8,%3Csvg viewBox='0 0 24 24' xmlns='http://www.w3.org/2000/svg'%3E%3Cpath fill='%23fff' d='M12 .297c-6.63 0-12 5.373-12 12 0 5.303 3.438 9.8 8.205 11.385.6.113.82-.258.82-.577 0-.285-.01-1.04-.015-2.04-3.338.724-4.042-1.61-4.042-1.61C4.422 18.07 3.633 17.7 3.633 17.7c-1.087-.744.084-.729.084-.729 1.205.084 1.838 1.236 1.838 1.236 1.07 1.835 2.809 1.305 3.495.998.108-.776.417-1.305.76-1.605-2.665-.3-5.466-1.332-5.466-5.93 0-1.31.465-2.38 1.235-3.22-.135-.303-.54-1.523.105-3.176 0 0 1.005-.322 3.3 1.23.96-.267 1.98-.399 3-.405 1.02.006 2.04.138 3 .405 2.28-1.552 3.285-1.23 3.285-1.23.645 1.653.24 2.873.12 3.176.765.84 1.23 1.91 1.23 3.22 0 4.61-2.805 5.625-5.475 5.92.42.36.81 1.096.81 2.22 0 1.606-.015 2.896-.015 3.286 0 .315.21.69.825.57C20.565 22.092 24 17.592 24 12.297c0-6.627-5.373-12-12-12'/%3E%3C/svg%3E") no-repeat;
->>>>>>> 17746ee1
 }
 
 img[alt=firebase_setup] {
