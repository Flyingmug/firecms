import CustomColorTextField from "../custom_field/CustomColorTextField";
import {
    buildProperty,
    buildSchema,
    ExportMappingFunction
} from "@camberi/firecms";
import { BlogEntryPreview } from "../custom_schema_view/BlogEntryPreview";

<<<<<<< HEAD
/**
 * This is a schema that is generated without passing an explicit type,
 * but it is inferred correctly since we are using `buildProperty` in each property
 */
export const blogSchema = buildSchema({
    id: "blog_entry",
=======
type BlogEntry = {
    name: string,
    header_image: string,
    content: any[],
    gold_text: string,
    created_at: Date,
    publish_date: Date,
    reviewed: boolean,
    status: string,
    tags: string[]
}

export const blogSchema = buildSchema<BlogEntry>({
>>>>>>> 7183a3b4
    name: "Blog entry",
    defaultSize: "l",
    views: [{
        path: "preview",
        name: "Preview",
        builder: (props) => <BlogEntryPreview {...props}/>
    }],
    properties: {
        name: buildProperty({
            title: "Name",
            validation: { required: true },
            dataType: "string"
        }),
        header_image: buildProperty({
            title: "Header image",
            dataType: "string",
            storage: {
                mediaType: "image",
                storagePath: "images",
                acceptedFiles: ["image/*"],
                metadata: {
                    cacheControl: "max-age=1000000"
                }
            }
        }),
        status: buildProperty(({ values }) => ({
            title: "Status",
            validation: { required: true },
            dataType: "string",
            columnWidth: 140,
            config: {
                enumValues: {
                    published: {
                        label: "Published",
                        disabled: !values.header_image,
                    },
                    draft: "Draft"
                }
            }
        })),
        created_at: {
            title: "Created at",
            dataType: "timestamp",
            autoValue: "on_create"
        },
        content: buildProperty({
            title: "Content",
            description: "Example of a complex array with multiple properties as children",
            validation: { required: true },
            dataType: "array",
            columnWidth: 400,
            oneOf: {
                typeField: "type",
                valueField: "value",
                properties: {
                    images: {
                        title: "Images",
                        dataType: "array",
                        of: buildProperty<string>({
                            dataType: "string",
                            storage: {
                                mediaType: "image",
                                storagePath: "images",
                                acceptedFiles: ["image/*"],
                                metadata: {
                                    cacheControl: "max-age=1000000"
                                }
                            }
                        }),
                        description: "This fields allows uploading multiple images at once and reordering"
                    },
                    text: {
                        dataType: "string",
                        title: "Text",
                        markdown: true
                    },
                    products: {
                        title: "Products",
                        dataType: "array",
                        of: {
                            dataType: "reference",
                            path: "products",
                            previewProperties: ["name", "main_image"]
                        }
                    }
                }
            }
        }),
        gold_text: buildProperty({
            title: "Gold text",
            description: "This field is using a custom component defined by the developer",
            dataType: "string",
            Field: CustomColorTextField,
            customProps: {
                color: "gold"
            }
        }),
        publish_date: buildProperty({
            title: "Publish date",
            dataType: "timestamp"
        }),
        reviewed: buildProperty({
            title: "Reviewed",
            dataType: "boolean"
        }),
<<<<<<< HEAD
        status: buildProperty({
            title: "Status",
            validation: { required: true },
            dataType: "string",
            columnWidth: 140,
            enumValues: {
                published: "Published",
                draft: "Draft"
            }
        }),
        tags: buildProperty({
=======
        tags: {
>>>>>>> 7183a3b4
            title: "Tags",
            description: "Example of generic array",
            dataType: "array",
            of: {
                dataType: "string",
                previewAsTag: true
            }
        },
    },
    initialFilter: {
        "status": ["==", "published"]
    },
    defaultValues: {
        status: "draft",
        tags: ["default tag"]
    }
});

/**
 * Sample field that will be added to the export
 */
export const sampleAdditionalExportColumn: ExportMappingFunction = {
    key: "extra",
    builder: async ({ entity }) => {
        await new Promise(resolve => setTimeout(resolve, 100));
        return "Additional exported value " + entity.id;
    }
};<|MERGE_RESOLUTION|>--- conflicted
+++ resolved
@@ -1,19 +1,11 @@
 import CustomColorTextField from "../custom_field/CustomColorTextField";
 import {
-    buildProperty,
+    buildProperty, buildPropertyBuilder,
     buildSchema,
     ExportMappingFunction
 } from "@camberi/firecms";
 import { BlogEntryPreview } from "../custom_schema_view/BlogEntryPreview";
 
-<<<<<<< HEAD
-/**
- * This is a schema that is generated without passing an explicit type,
- * but it is inferred correctly since we are using `buildProperty` in each property
- */
-export const blogSchema = buildSchema({
-    id: "blog_entry",
-=======
 type BlogEntry = {
     name: string,
     header_image: string,
@@ -27,7 +19,7 @@
 }
 
 export const blogSchema = buildSchema<BlogEntry>({
->>>>>>> 7183a3b4
+    id: "blog_entry",
     name: "Blog entry",
     defaultSize: "l",
     views: [{
@@ -53,7 +45,7 @@
                 }
             }
         }),
-        status: buildProperty(({ values }) => ({
+        status: buildPropertyBuilder(({ values }) => ({
             title: "Status",
             validation: { required: true },
             dataType: "string",
@@ -133,21 +125,7 @@
             title: "Reviewed",
             dataType: "boolean"
         }),
-<<<<<<< HEAD
-        status: buildProperty({
-            title: "Status",
-            validation: { required: true },
-            dataType: "string",
-            columnWidth: 140,
-            enumValues: {
-                published: "Published",
-                draft: "Draft"
-            }
-        }),
-        tags: buildProperty({
-=======
         tags: {
->>>>>>> 7183a3b4
             title: "Tags",
             description: "Example of generic array",
             dataType: "array",
@@ -155,7 +133,7 @@
                 dataType: "string",
                 previewAsTag: true
             }
-        },
+        }
     },
     initialFilter: {
         "status": ["==", "published"]
