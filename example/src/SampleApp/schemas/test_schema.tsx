--- conflicted
+++ resolved
@@ -418,27 +418,16 @@
             },
             dataType: "number"
         },
-<<<<<<< HEAD
-        pdf: {
-=======
         pdf: buildProperty({
->>>>>>> 8c472067
             title: "Pdf",
             dataType: "string",
             config: {
                 storageMeta: {
-<<<<<<< HEAD
-                    storagePath: "test"
-                }
-            }
-        }
-=======
                     storagePath: "test",
                     acceptedFiles: ['application/pdf'],
                 }
             }
         })
->>>>>>> 8c472067
     },
     defaultValues: {
         // empty_string: "",
