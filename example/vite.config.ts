import path from "path";
import { defineConfig } from 'vite'
import react from '@vitejs/plugin-react'
import ViteFonts from 'vite-plugin-fonts'


// https://vitejs.dev/config/
export default defineConfig({
  build: {
    outDir: './build'
  },
  optimizeDeps: { include: ['react/jsx-runtime'] },
<<<<<<< HEAD
  plugins: [react({
    jsxImportSource: "@emotion/react",
    babel: {
      plugins: ["@emotion/babel-plugin"],
    },
  })],
  resolve:{
    alias:{
      '@camberi/firecms' : path.resolve(__dirname, '../lib/src')
=======
  plugins: [
    react({
      jsxImportSource: "@emotion/react",
      babel: {
        plugins: ["@emotion/babel-plugin"],
      },
    }),
    ViteFonts({
      google: {
        families: ['Rubik', 'Roboto', 'Helvetica']
      },
    })],
  resolve: {
    alias: {
      '@camberi/firecms': path.resolve(__dirname, '../src')
>>>>>>> 7183a3b4
    },
  },
})<|MERGE_RESOLUTION|>--- conflicted
+++ resolved
@@ -10,17 +10,6 @@
     outDir: './build'
   },
   optimizeDeps: { include: ['react/jsx-runtime'] },
-<<<<<<< HEAD
-  plugins: [react({
-    jsxImportSource: "@emotion/react",
-    babel: {
-      plugins: ["@emotion/babel-plugin"],
-    },
-  })],
-  resolve:{
-    alias:{
-      '@camberi/firecms' : path.resolve(__dirname, '../lib/src')
-=======
   plugins: [
     react({
       jsxImportSource: "@emotion/react",
@@ -35,8 +24,7 @@
     })],
   resolve: {
     alias: {
-      '@camberi/firecms': path.resolve(__dirname, '../src')
->>>>>>> 7183a3b4
+      '@camberi/firecms': path.resolve(__dirname, '../lib/src')
     },
   },
 })