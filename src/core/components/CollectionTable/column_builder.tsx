--- conflicted
+++ resolved
@@ -396,15 +396,7 @@
 
     const allColumns: TableColumn<M>[] = (Object.keys(resolvedSchema.properties) as (keyof M)[])
         .map((key) => {
-<<<<<<< HEAD
             const property: Property<any> = resolvedSchema.properties[key];
-=======
-            const property: Property<any> = buildPropertyFrom<any, M>({
-                propertyOrBuilder: resolvedSchema.properties[key],
-                values: resolvedSchema.defaultValues ?? {},
-                path: path
-            });
->>>>>>> 8c472067
             return ({
                 key: key as string,
                 property,
