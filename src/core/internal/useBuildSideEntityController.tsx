import { useCallback, useEffect, useRef, useState } from "react";
import {
    EntityCollection,
    NavigationContext,
    SchemaRegistry,
    SideEntityController,
    SideEntityPanelProps
} from "../../models";
import {
    getNavigationEntriesFromPathInternal,
    NavigationViewInternal
} from "../util/navigation_from_path";
import { useLocation, useNavigate } from "react-router-dom";
import { removeInitialAndTrailingSlashes } from "../util/navigation_utils";

const NEW_URL_HASH = "new";

export const useBuildSideEntityController = (navigationContext: NavigationContext, schemaRegistry: SchemaRegistry): SideEntityController => {

    const location = useLocation();
    const navigate = useNavigate();
    const initialised = useRef<boolean>(false);
    const [sidePanels, setSidePanels] = useState<SideEntityPanelProps[]>([]);

    const collections = navigationContext.navigation?.collections;

    const state = location.state as any;
<<<<<<< HEAD
    const baseLocation = state && state["base_location"] ? state["base_location"] : location;

    // // update panels based on URL
    // useEffect(() => {
    //     if (navigationContext.initialised) {
    //         if (location?.state && state["panels"]) {
    //             const statePanel = state["panels"] as SideEntityPanelProps[];
    //             setSidePanels(statePanel);
    //         } else {
    //             setSidePanels([]);
    //         }
    //     }
    // }, [location?.state, navigationContext.initialised]);
=======
    const baseLocation = state && state.base_location ? state.base_location : location;

    const updatePanels = useCallback((newPanels: SideEntityPanelProps[]) => {
        setSidePanels(newPanels);
        navigationContext.removeAllOverridesExcept(newPanels);
    }, []);

    useEffect(() => {
        if (navigationContext.initialised) {
            if (location?.state && state.panels) {
                const statePanel = state.panels as SideEntityPanelProps[];
                updatePanels(statePanel);
            } else {
                updatePanels([]);
            }
        }
    }, [location?.state, navigationContext.initialised]);
>>>>>>> 8c472067

    // only on initialisation
    useEffect(() => {
        if (collections && !initialised.current) {
            if (navigationContext.isUrlCollectionPath(location.pathname)) {
                const newFlag = location.hash === `#${NEW_URL_HASH}`;
                const entityOrCollectionPath = navigationContext.urlPathToDataPath(location.pathname);
                const sidePanels = buildSidePanelsFromUrl(entityOrCollectionPath, collections, schemaRegistry, newFlag);
                setSidePanels(sidePanels);
            }
            initialised.current = true;
        }
    }, [location, collections, sidePanels]);

    const close = useCallback(() => {

        if (sidePanels.length === 0)
            return;

        const lastSidePanel = sidePanels[sidePanels.length - 1];
<<<<<<< HEAD
        const locationPanels = location?.state && state["panels"];
=======
        const locationPanels = location?.state && state.panels;
>>>>>>> 8c472067
        if (locationPanels && locationPanels.length > 0) {
            const updatedPanels = [...locationPanels.slice(0, -1)];
            setSidePanels(updatedPanels);
            navigate(-1);
        } else {
            const newPath = navigationContext.buildUrlCollectionPath(lastSidePanel.path);
            setSidePanels([]);
            navigate(newPath, { replace: true });
        }

    }, [sidePanels, location]);

    const open = useCallback(({
                      path,
                      entityId,
                      selectedSubpath,
                      copy,
                      width,
                      ...schemaProps
                  }: SideEntityPanelProps) => {

        if (copy && !entityId) {
            throw Error("If you want to copy an entity you need to provide an entityId");
        }

<<<<<<< HEAD
        const updateUrl = schemaProps.updateUrl === undefined ? false: schemaProps.updateUrl;
=======
        if (schemaProps &&
            (schemaProps.schema !== undefined ||
                schemaProps.permissions !== undefined ||
                schemaProps.subcollections !== undefined)) {
            const permissions = schemaProps.permissions;
            const schemaOrResolver = schemaProps.schema;
            const subcollections = schemaProps.subcollections;
            const overrideSchemaRegistry = schemaProps.overrideSchemaRegistry;
            navigationContext.setOverride(
                {
                    path,
                    entityId,
                    schemaConfig: {
                        permissions,
                        schema: typeof schemaOrResolver !== "function" ? schemaOrResolver : undefined,
                        schemaResolver: typeof schemaOrResolver === "function" ? schemaOrResolver : undefined,
                        subcollections,
                        callbacks: schemaProps.callbacks
                    },
                    overrideSchemaRegistry
                }
            );
        }
>>>>>>> 8c472067

        const cleanPath = removeInitialAndTrailingSlashes(path);
        const newPath = entityId
            ? navigationContext.buildUrlCollectionPath(`${cleanPath}/${entityId}/${selectedSubpath || ""}`)
            : navigationContext.buildUrlCollectionPath(`${cleanPath}#${NEW_URL_HASH}`);

        const lastSidePanel = sidePanels.length > 0 ? sidePanels[sidePanels.length - 1] : undefined;

        // If the side dialog is open currently, we update it
        if (entityId &&
            lastSidePanel &&
            lastSidePanel.path === path &&
            lastSidePanel?.entityId === entityId) {

            const updatedPanel: SideEntityPanelProps = {
                ...lastSidePanel,
                selectedSubpath
            };
            const updatedPanels = [...sidePanels.slice(0, -1), updatedPanel];
            setSidePanels(updatedPanels);
            navigate(
                navigationContext.buildUrlCollectionPath(`${cleanPath}/${entityId}/${selectedSubpath || ""}`),
                {
                    replace: true,
                    state: {
                        base_location: baseLocation,
                        // panels: updatedPanels
                    }
                }
            );

        } else {
            const newPanel: SideEntityPanelProps = {
                path,
                entityId,
                copy: copy !== undefined && copy,
                width,
                selectedSubpath,
                ...schemaProps
            };
            const updatedPanels = [...sidePanels, newPanel];
            setSidePanels(updatedPanels);
            navigate(
                newPath,
                {
                    state: {
                        base_location: baseLocation,
                        // panels: updatedPanels
                    }
                }
            );
        }
    }, [sidePanels, location]);

    return {
        sidePanels,
        close,
        open
    };
};

function buildSidePanelsFromUrl(path: string, collections: EntityCollection[], schemaRegistry: SchemaRegistry, newFlag: boolean): SideEntityPanelProps[] {

    const navigationViewsForPath: NavigationViewInternal<any>[] = getNavigationEntriesFromPathInternal({
        path,
        collections,
        schemas:schemaRegistry.schemas,
        findSchema: schemaRegistry.findSchema
    });

    const sidePanels: SideEntityPanelProps[] = [];
    let lastCollectionPath = "";
    for (let i = 0; i < navigationViewsForPath.length; i++) {
        const navigationEntry = navigationViewsForPath[i];

        if (navigationEntry.type === "collection") {
            lastCollectionPath = navigationEntry.path;
        }

        if (i > 0) { // the first collection is handled by the main navigation
            const previousEntry = navigationViewsForPath[i - 1];
            if (navigationEntry.type === "entity") {
                if (previousEntry.type === "collection") {
                    sidePanels.push({
                            path: navigationEntry.path,
                            entityId: navigationEntry.entityId,
                            copy: false
                        }
                    );
                }
            } else if (navigationEntry.type === "custom_view") {
                if (previousEntry.type === "entity") {
                    const lastSidePanel: SideEntityPanelProps = sidePanels[sidePanels.length - 1];
                    if (lastSidePanel)
                        lastSidePanel.selectedSubpath = navigationEntry.view.path;
                }
            } else if (navigationEntry.type === "collection") {
                if (previousEntry.type === "entity") {
                    const lastSidePanel: SideEntityPanelProps = sidePanels[sidePanels.length - 1];
                    if (lastSidePanel)
                        lastSidePanel.selectedSubpath = navigationEntry.collection.path;
                }
            }
        }

    }

    if (newFlag) {
        sidePanels.push({
            path: lastCollectionPath,
            copy: false
        });
    }

    return sidePanels;
}<|MERGE_RESOLUTION|>--- conflicted
+++ resolved
@@ -25,39 +25,19 @@
     const collections = navigationContext.navigation?.collections;
 
     const state = location.state as any;
-<<<<<<< HEAD
-    const baseLocation = state && state["base_location"] ? state["base_location"] : location;
-
-    // // update panels based on URL
-    // useEffect(() => {
-    //     if (navigationContext.initialised) {
-    //         if (location?.state && state["panels"]) {
-    //             const statePanel = state["panels"] as SideEntityPanelProps[];
-    //             setSidePanels(statePanel);
-    //         } else {
-    //             setSidePanels([]);
-    //         }
-    //     }
-    // }, [location?.state, navigationContext.initialised]);
-=======
     const baseLocation = state && state.base_location ? state.base_location : location;
 
-    const updatePanels = useCallback((newPanels: SideEntityPanelProps[]) => {
-        setSidePanels(newPanels);
-        navigationContext.removeAllOverridesExcept(newPanels);
-    }, []);
-
+    // update panels based on URL
     useEffect(() => {
         if (navigationContext.initialised) {
             if (location?.state && state.panels) {
                 const statePanel = state.panels as SideEntityPanelProps[];
-                updatePanels(statePanel);
+                setSidePanels(statePanel);
             } else {
-                updatePanels([]);
+                setSidePanels([]);
             }
         }
     }, [location?.state, navigationContext.initialised]);
->>>>>>> 8c472067
 
     // only on initialisation
     useEffect(() => {
@@ -78,11 +58,7 @@
             return;
 
         const lastSidePanel = sidePanels[sidePanels.length - 1];
-<<<<<<< HEAD
-        const locationPanels = location?.state && state["panels"];
-=======
         const locationPanels = location?.state && state.panels;
->>>>>>> 8c472067
         if (locationPanels && locationPanels.length > 0) {
             const updatedPanels = [...locationPanels.slice(0, -1)];
             setSidePanels(updatedPanels);
@@ -108,33 +84,7 @@
             throw Error("If you want to copy an entity you need to provide an entityId");
         }
 
-<<<<<<< HEAD
-        const updateUrl = schemaProps.updateUrl === undefined ? false: schemaProps.updateUrl;
-=======
-        if (schemaProps &&
-            (schemaProps.schema !== undefined ||
-                schemaProps.permissions !== undefined ||
-                schemaProps.subcollections !== undefined)) {
-            const permissions = schemaProps.permissions;
-            const schemaOrResolver = schemaProps.schema;
-            const subcollections = schemaProps.subcollections;
-            const overrideSchemaRegistry = schemaProps.overrideSchemaRegistry;
-            navigationContext.setOverride(
-                {
-                    path,
-                    entityId,
-                    schemaConfig: {
-                        permissions,
-                        schema: typeof schemaOrResolver !== "function" ? schemaOrResolver : undefined,
-                        schemaResolver: typeof schemaOrResolver === "function" ? schemaOrResolver : undefined,
-                        subcollections,
-                        callbacks: schemaProps.callbacks
-                    },
-                    overrideSchemaRegistry
-                }
-            );
-        }
->>>>>>> 8c472067
+        const updateUrl = schemaProps.updateUrl === undefined ? false : schemaProps.updateUrl;
 
         const cleanPath = removeInitialAndTrailingSlashes(path);
         const newPath = entityId
@@ -160,7 +110,7 @@
                 {
                     replace: true,
                     state: {
-                        base_location: baseLocation,
+                        base_location: baseLocation
                         // panels: updatedPanels
                     }
                 }
@@ -201,7 +151,7 @@
     const navigationViewsForPath: NavigationViewInternal<any>[] = getNavigationEntriesFromPathInternal({
         path,
         collections,
-        schemas:schemaRegistry.schemas,
+        schemas: schemaRegistry.schemas,
         findSchema: schemaRegistry.findSchema
     });
 
