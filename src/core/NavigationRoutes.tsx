import React, { PropsWithChildren } from "react";

import { Route, Routes, useLocation } from "react-router-dom";
import { CMSView } from "../models";
import { EntityCollectionView, FireCMSHomePage } from "./components";
import { useNavigation } from "../hooks";
import { useBreadcrumbsContext } from "../hooks/useBreadcrumbsContext";
import { NotFoundPage } from "./components/NotFoundPage";
import { CollectionEditor } from "./components/SchemaEditor/CollectionEditor";
import { EntityCollectionRoute } from "./components/EntityCollectionRoute";
import { SchemaEditorPersistence } from "./components/SchemaEditor/SchemaEditorPersistence";
import { useSchemaRegistry } from "../hooks/useSchemaRegistry";

/**
 * @category Components
 */
export type NavigationRoutesProps = {
    /**
     * In case you need to override the home page
     */
    HomePage?: React.ComponentType;
};


/**
 * This component is in charge of taking a {@link Navigation} and rendering
 * all the related routes (entity collection root views, custom views
 * or the home route).
 * This component needs a parent {@link FireCMS}
 *
 * @constructor
 * @category Components
 */
export function NavigationRoutes({ HomePage }: NavigationRoutesProps) {

    const location = useLocation();
    const navigationContext = useNavigation();
    const schemaRegistry = useSchemaRegistry();
    const navigation = navigationContext.navigation;

    if (!navigation)
        return <></>;

    const state = location.state as any;
    /**
     * The location can be overridden if `base_location` is set in the
     * state field of the current location. This can happen if you open
     * a side entity, like `products`, from a different one, like `users`
     */
<<<<<<< HEAD
    const baseLocation = state && state["base_location"] ? state["base_location"] : location;

    const buildCMSViewRoute = (path: string, cmsView: CMSView) => {
        return <Route
            key={"navigation_view_" + path}
            path={path}
            element={
                <BreadcrumbUpdater
                    path={path}
                    key={`navigation_${path}`}
                    title={cmsView.name}>
                    {cmsView.view}
                </BreadcrumbUpdater>}
        />;
    };
=======
    const baseLocation = state && state.base_location ? state.base_location : location;
>>>>>>> 8c472067

    const customRoutes: JSX.Element[] = [];
    if (navigation.views) {
        navigation.views.forEach((cmsView) => {
            if (Array.isArray(cmsView.path))
                customRoutes.push(...cmsView.path.map(path => buildCMSViewRoute(path, cmsView)));
            else
                customRoutes.push(buildCMSViewRoute(cmsView.path, cmsView));
        });
    }

    // we reorder collections so that nested paths are included first
    const sortedCollections = [...(navigation.collections ?? [])]
        .sort((a, b) => b.path.length - a.path.length);

    const collectionRoutes = sortedCollections
        .map((collection) => {
                const urlPath = navigationContext.buildUrlCollectionPath(collection.path);
                return <Route path={urlPath + "/*"}
                              key={`navigation_${collection.path}`}
                              element={
                                  <BreadcrumbUpdater
                                      path={urlPath}
                                      title={collection.name}>
                                      <EntityCollectionView
                                          path={collection.path}
                                          collection={collection}
                                          editable={false}/>
                                  </BreadcrumbUpdater>
                              }/>;
            }
        );


    const sortedStoredCollections = [...(navigation.storedCollections ?? [])]
        .sort((a, b) => b.path.length - a.path.length);

    const storedCollectionRoutes = sortedStoredCollections
        .map((collection) => {
                const urlPath = navigationContext.buildUrlCollectionPath(collection.path);
                return <Route path={urlPath + "/*"}
                              key={`navigation_${collection.path}`}
                              element={
                                  <BreadcrumbUpdater
                                      path={urlPath}
                                      title={collection.name}>
                                      <EntityCollectionRoute
                                          path={collection.path}
                                          collection={collection}/>
                                  </BreadcrumbUpdater>
                              }/>;
            }
        );

    const collectionEditRoutes = (navigation.storedCollections ?? [])
        .map((collection) => {
                const urlPath = navigationContext.buildUrlEditCollectionPath({
                    path: collection.path
                });
                return <Route path={urlPath + "/*"}
                              key={`navigation_${collection.path}`}
                              element={
                                  <BreadcrumbUpdater
                                      path={urlPath}
                                      title={collection.name}>
                                      <CollectionEditor path={collection.path}/>
                                  </BreadcrumbUpdater>
                              }/>;
            }
        );

    const schemasEditRoutes = (schemaRegistry.schemas ?? [])
        .map((schema) => {
                const urlPath = navigationContext.buildUrlEditSchemaPath({
                    id: schema.id
                });
                return <Route path={urlPath + "/*"}
                              key={`navigation_${schema.id}`}
                              element={
                                  <BreadcrumbUpdater
                                      path={urlPath}
                                      title={"Schema editor"}>
                                      <SchemaEditorPersistence schemaId={schema.id}/>
                                  </BreadcrumbUpdater>
                              }/>;
            }
        );

    const newCollectionPath = navigationContext.buildUrlEditCollectionPath({});
    const addNewCollectionRoute = (
        <Route path={newCollectionPath + "/*"}
               key={`navigation_new`}
               element={
                   <BreadcrumbUpdater
                       path={newCollectionPath}
                       title={`New collection`}>
                       <CollectionEditor/>
                   </BreadcrumbUpdater>
               }/>
    );

    const homeRoute = (
        <Route path={navigationContext.homeUrl}
               element={
                   <BreadcrumbUpdater
<<<<<<< HEAD
                       path={navigationContext.homeUrl}
                       key={`navigation_home`}
=======
                       path={"/"}
                       key={"navigation_home"}
>>>>>>> 8c472067
                       title={"Home"}>
                       {HomePage ? <HomePage/> : <FireCMSHomePage/>}
                   </BreadcrumbUpdater>
               }/>
    );

    const notFoundRoute = <Route path={"*"}
                                 element={
                                     <NotFoundPage/>
                                 }/>;

    return (
        <Routes location={baseLocation}>

            {collectionEditRoutes}

            {schemasEditRoutes}

            {collectionRoutes}

            {storedCollectionRoutes}

            {addNewCollectionRoute}

            {customRoutes}

            {homeRoute}

            {notFoundRoute}

        </Routes>
    );
}


interface BreadcrumbRouteProps {
    title: string;
    path: string;
}

/**
 * This component updates the breadcrumb in the app bar when rendered
 * @param children
 * @param title
 * @param path
 * @constructor
 * @category Components
 */
function BreadcrumbUpdater({
                               children,
                               title,
                               path
                           }
                               : PropsWithChildren<BreadcrumbRouteProps>) {

    const breadcrumbsContext = useBreadcrumbsContext();
    React.useEffect(() => {
        breadcrumbsContext.set({
            breadcrumbs: [{
                title: title,
                url: path
            }]
        });
    }, [path, title]);

    return <>{children}</>;
}<|MERGE_RESOLUTION|>--- conflicted
+++ resolved
@@ -47,8 +47,7 @@
      * state field of the current location. This can happen if you open
      * a side entity, like `products`, from a different one, like `users`
      */
-<<<<<<< HEAD
-    const baseLocation = state && state["base_location"] ? state["base_location"] : location;
+    const baseLocation = state && state.base_location ? state.base_location : location;
 
     const buildCMSViewRoute = (path: string, cmsView: CMSView) => {
         return <Route
@@ -63,9 +62,6 @@
                 </BreadcrumbUpdater>}
         />;
     };
-=======
-    const baseLocation = state && state.base_location ? state.base_location : location;
->>>>>>> 8c472067
 
     const customRoutes: JSX.Element[] = [];
     if (navigation.views) {
@@ -171,13 +167,8 @@
         <Route path={navigationContext.homeUrl}
                element={
                    <BreadcrumbUpdater
-<<<<<<< HEAD
                        path={navigationContext.homeUrl}
-                       key={`navigation_home`}
-=======
-                       path={"/"}
                        key={"navigation_home"}
->>>>>>> 8c472067
                        title={"Home"}>
                        {HomePage ? <HomePage/> : <FireCMSHomePage/>}
                    </BreadcrumbUpdater>
