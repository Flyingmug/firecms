--- conflicted
+++ resolved
@@ -373,14 +373,10 @@
 
         let uploadPathOrDownloadUrl = uploadedPath;
         if (storageMeta.storeUrl) {
-<<<<<<< HEAD
-            downloadUrl = await storage.getDownloadURL(uploadedPath);
-=======
-            uploadPathOrDownloadUrl = await getDownloadURL(uploadedPath);
+            uploadPathOrDownloadUrl = await storage.getDownloadURL(uploadedPath);
         }
         if (storageMeta.postProcess) {
             uploadPathOrDownloadUrl = await storageMeta.postProcess(uploadPathOrDownloadUrl);
->>>>>>> 648ca93c
         }
 
         let newValue: StorageFieldItem[];
@@ -622,11 +618,7 @@
     entry: StorageFieldItem,
     onFileUploadComplete: (value: string,
                            entry: StorageFieldItem,
-<<<<<<< HEAD
-                           metadata?: any) => void;
-=======
-                           metadata?: firebase.storage.UploadMetadata) => Promise<void>;
->>>>>>> 648ca93c
+                           metadata?: any) => Promise<void>;
     size: PreviewSize;
 }
 
@@ -658,10 +650,10 @@
         setLoading(true);
 
         storage.uploadFile({ file, fileName, path: storagePath, metadata })
-            .then(({ path }) => {
+            .then(async ({ path }) => {
                 console.debug("Upload successful");
+                await onFileUploadComplete(path, entry, metadata);
                 setLoading(false);
-                onFileUploadComplete(path, entry, metadata);
             })
             .catch((e) => {
                 console.error("Upload error", e);
@@ -673,14 +665,6 @@
                     message: e.message
                 });
             });
-<<<<<<< HEAD
-=======
-        }, async () => {
-            const fullPath = uploadTask.snapshot.ref.fullPath;
-            await onFileUploadComplete(fullPath, entry, metadata);
-            setProgress(-1);
-        });
->>>>>>> 648ca93c
     }
 
     return (
